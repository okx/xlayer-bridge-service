--- conflicted
+++ resolved
@@ -30,11 +30,6 @@
           platforms: linux/amd64,linux/arm64
           push: true
           tags: |
-<<<<<<< HEAD
-            okx/x1-bridge-service
-            okx/x1-bridge-service:2.0
-=======
-            hermeznetwork/zkevm-bridge-service:${{ github.ref_name }}
->>>>>>> 03afcd0d
+            okx/x1-bridge-service:${{ github.ref_name }}
           build-args: |
             PRIVATE_TOKEN=${{secrets.GIT_TOKEN}}