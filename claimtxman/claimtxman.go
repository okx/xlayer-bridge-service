package claimtxman

import (
	"context"
	"errors"
	"fmt"
	"math/big"
	"strings"
	"sync"
	"time"

	ctmtypes "github.com/0xPolygonHermez/zkevm-bridge-service/claimtxman/types"
	"github.com/0xPolygonHermez/zkevm-bridge-service/etherman"
	"github.com/0xPolygonHermez/zkevm-bridge-service/messagepush"
	"github.com/0xPolygonHermez/zkevm-bridge-service/redisstorage"
	"github.com/0xPolygonHermez/zkevm-bridge-service/utils"
	"github.com/0xPolygonHermez/zkevm-node/log"
	"github.com/0xPolygonHermez/zkevm-node/state/runtime"
	"github.com/ethereum/go-ethereum"
	"github.com/ethereum/go-ethereum/accounts/abi/bind"
	"github.com/ethereum/go-ethereum/common"
	"github.com/ethereum/go-ethereum/core/types"
	lru "github.com/hashicorp/golang-lru/v2"
	"github.com/jackc/pgx/v4"
)

const (
	maxHistorySize  = 10
	keyLen          = 32
	mtHeight        = 32
	cacheSize       = 1000
	LeafTypeMessage = uint8(1)
)

// ClaimTxManager is the claim transaction manager for L2.
type ClaimTxManager struct {
	ctx    context.Context
	cancel context.CancelFunc

	// client is the ethereum client
	l2Node          *utils.Client
	l2NetworkID     uint
	bridgeService   bridgeServiceInterface
	cfg             Config
	chExitRootEvent chan *etherman.GlobalExitRoot
	chSynced        chan uint
	storage         storageInterface
	auth            *bind.TransactOpts
	rollupID        uint
	nonceCache      *lru.Cache[string, uint64]
	synced          bool

	// X1
	updateDepositsL1Mutex sync.Mutex
	updateDepositsL2Mutex sync.Mutex
	isDone                bool
	// Producer to push the transaction status change to front end
	messagePushProducer messagepush.KafkaProducer
	redisStorage        redisstorage.RedisStorage
}

// NewClaimTxManager creates a new claim transaction manager.
func NewClaimTxManager(cfg Config, chExitRootEvent chan *etherman.GlobalExitRoot, chSynced chan uint, l2NodeURL string, l2NetworkID uint,
	l2BridgeAddr common.Address, bridgeService bridgeServiceInterface, storage interface{}, producer messagepush.KafkaProducer,
	redisStorage redisstorage.RedisStorage, rollupID uint) (*ClaimTxManager, error) {
	ctx := context.Background()
	client, err := utils.NewClient(ctx, l2NodeURL, l2BridgeAddr)
	if err != nil {
		return nil, err
	}
	cache, err := lru.New[string, uint64](int(cacheSize))
	if err != nil {
		return nil, err
	}
	ctx, cancel := context.WithCancel(ctx)
	auth, err := client.GetSignerFromKeystore(ctx, cfg.PrivateKey)
	logger := log.WithFields("component", fmt.Sprintf("claimtxman_%v", l2NetworkID))
	ctx = log.CtxWithLogger(ctx, logger)
	return &ClaimTxManager{
		ctx:                 ctx,
		cancel:              cancel,
		l2Node:              client,
		l2NetworkID:         l2NetworkID,
		bridgeService:       bridgeService,
		cfg:                 cfg,
		chExitRootEvent:     chExitRootEvent,
		chSynced:            chSynced,
		storage:             storage.(storageInterface),
		auth:                auth,
		rollupID:            rollupID,
		nonceCache:          cache,
		messagePushProducer: producer,
		redisStorage:        redisStorage,
	}, err
}

// Start will start the tx management, reading txs from storage,
// send then to the blockchain and keep monitoring them until they
// get mined
func (tm *ClaimTxManager) Start() {
	ticker := time.NewTicker(tm.cfg.FrequencyToMonitorTxs.Duration)
	for {
		logger := utils.LoggerWithRandomTraceID(log.LoggerFromCtx(tm.ctx))
		ctx := log.CtxWithLogger(tm.ctx, logger)
		select {
		case <-tm.ctx.Done():
			return
		case netID := <-tm.chSynced:
			if netID == tm.l2NetworkID && !tm.synced {
				logger.Info("NetworkID synced: ", netID)
				tm.synced = true
			}
		case ger := <-tm.chExitRootEvent:
			if tm.synced {
				logger.Debug("UpdateDepositsStatus for ger: ", ger.GlobalExitRoot)
				go func() {
					err := tm.updateDepositsStatus(ctx, ger)
					if err != nil {
						logger.Errorf("failed to update deposits status: %v", err)
					}
				}()
			} else {
				logger.Infof("Waiting for networkID %d to be synced before processing deposits", tm.l2NetworkID)
			}
		case <-ticker.C:
			err := tm.monitorTxs(ctx)
			if err != nil {
				logger.Errorf("failed to monitor txs: %v", err)
			}
		}
	}
}

func (tm *ClaimTxManager) updateDepositsStatus(ctx context.Context, ger *etherman.GlobalExitRoot) error {
	logger := log.LoggerFromCtx(ctx)
	dbTx, err := tm.storage.BeginDBTransaction(ctx)
	if err != nil {
		return err
	}
	err = tm.processDepositStatus(ctx, ger, dbTx)
	if err != nil {
		logger.Errorf("error processing ger. Error: %v", err)
		rollbackErr := tm.storage.Rollback(ctx, dbTx)
		if rollbackErr != nil {
			logger.Errorf("claimtxman error rolling back state. RollbackErr: %v, err: %s", rollbackErr, err.Error())
			return rollbackErr
		}
		return err
	}
	err = tm.storage.Commit(ctx, dbTx)
	if err != nil {
		logger.Errorf("AddClaimTx committing dbTx. Err: %v", err)
		rollbackErr := tm.storage.Rollback(ctx, dbTx)
		if rollbackErr != nil {
			logger.Fatalf("claimtxman error rolling back state. RollbackErr: %s, err: %s", rollbackErr.Error(), err.Error())
		}
		logger.Fatalf("AddClaimTx committing dbTx, err: %s", err.Error())
	}

	return nil
}

func (tm *ClaimTxManager) processDepositStatus(ctx context.Context, ger *etherman.GlobalExitRoot, dbTx pgx.Tx) error {
	logger := log.LoggerFromCtx(ctx)
	if ger.BlockID != 0 { // L2 exit root is updated
		logger.Infof("Rollup exitroot %v is updated", ger.ExitRoots[1])
		if err := tm.storage.UpdateL2DepositsStatus(ctx, ger.ExitRoots[1][:], tm.rollupID, tm.l2NetworkID, dbTx); err != nil {
			logger.Errorf("error updating L2DepositsStatus. Error: %v", err)
			return err
		}
	} else { // L1 exit root is updated in the trusted state
		logger.Infof("Mainnet exitroot %v is updated", ger.ExitRoots[0])
		deposits, err := tm.storage.UpdateL1DepositsStatus(ctx, ger.ExitRoots[0][:], dbTx)
		if err != nil {
			logger.Errorf("error getting and updating L1DepositsStatus. Error: %v", err)
			return err
		}
		for _, deposit := range deposits {
			claimHash, err := tm.bridgeService.GetDepositStatus(ctx, deposit.DepositCount, deposit.DestinationNetwork)
			if err != nil {
				logger.Errorf("error getting deposit status for deposit %d. Error: %v", deposit.DepositCount, err)
				return err
			}
			if len(claimHash) > 0 || deposit.LeafType == LeafTypeMessage && !tm.isDepositMessageAllowed(ctx, deposit) {
				logger.Infof("Ignoring deposit: %d, leafType: %d, claimHash: %s, deposit.OriginalAddress: %s", deposit.DepositCount, deposit.LeafType, claimHash, deposit.OriginalAddress.String())
				continue
			}
			logger.Infof("create the claim tx for the deposit %d", deposit.DepositCount)
			ger, proof, rollupProof, err := tm.bridgeService.GetClaimProof(ctx, deposit.DepositCount, deposit.NetworkID, dbTx)
			if err != nil {
				logger.Errorf("error getting Claim Proof for deposit %d. Error: %v", deposit.DepositCount, err)
				return err
			}
			var (
				mtProof       [mtHeight][keyLen]byte
				mtRollupProof [mtHeight][keyLen]byte
			)
			for i := 0; i < mtHeight; i++ {
				mtProof[i] = proof[i]
				mtRollupProof[i] = rollupProof[i]
			}
			tx, err := tm.l2Node.BuildSendClaim(ctx, deposit, mtProof, mtRollupProof,
				&etherman.GlobalExitRoot{
					ExitRoots: []common.Hash{
						ger.ExitRoots[0],
						ger.ExitRoots[1],
					}}, 1, 1, 1, tm.rollupID,
				tm.auth)
			if err != nil {
				logger.Errorf("error BuildSendClaim tx for deposit %d. Error: %v", deposit.DepositCount, err)
				return err
			}
			if err = tm.addClaimTx(ctx, deposit.DepositCount, tm.auth.From, tx.To(), nil, tx.Data(), dbTx); err != nil {
				logger.Errorf("error adding claim tx for deposit %d. Error: %v", deposit.DepositCount, err)
				return err
			}
		}
	}
	return nil
}

func (tm *ClaimTxManager) isDepositMessageAllowed(ctx context.Context, deposit *etherman.Deposit) bool {
	logger := log.LoggerFromCtx(ctx)
	for _, addr := range tm.cfg.AuthorizedClaimMessageAddresses {
		if deposit.OriginalAddress == addr {
			logger.Infof("MessageBridge from authorized account detected: %+v, account: %s", deposit, addr.String())
			return true
		}
	}
	logger.Infof("MessageBridge Not authorized. DepositCount: %d", deposit.DepositCount)
	return false
}

func (tm *ClaimTxManager) getNextNonce(ctx context.Context, from common.Address) (uint64, error) {
	nonce, err := tm.l2Node.NonceAt(ctx, from, nil)
	if err != nil {
		return 0, err
	}
	if tempNonce, found := tm.nonceCache.Get(from.Hex()); found {
		if tempNonce >= nonce {
			nonce = tempNonce + 1
		}
	}
	tm.nonceCache.Add(from.Hex(), nonce)
	return nonce, nil
}

func (tm *ClaimTxManager) addClaimTx(ctx context.Context, depositCount uint, from common.Address, to *common.Address, value *big.Int, data []byte, dbTx pgx.Tx) error {
	logger := log.LoggerFromCtx(ctx)
	// get gas
	tx := ethereum.CallMsg{
		From:  from,
		To:    to,
		Value: value,
		Data:  data,
	}
<<<<<<< HEAD
	log.Debugf("addClaimTx deposit: %d", depositCount)
	gas, err := tm.l2Node.EstimateGas(tm.ctx, tx)
=======
	gas, err := tm.l2Node.EstimateGas(ctx, tx)
>>>>>>> 3a75f684
	for i := 1; err != nil && err.Error() != runtime.ErrExecutionReverted.Error() && i < tm.cfg.RetryNumber; i++ {
		logger.Warnf("error while doing gas estimation. Retrying... Error: %v, Data: %s", err, common.Bytes2Hex(data))
		time.Sleep(tm.cfg.RetryInterval.Duration)
		gas, err = tm.l2Node.EstimateGas(ctx, tx)
	}
	if err != nil {
		logger.Errorf("failed to estimate gas. Ignoring tx... Error: %v, data: %s", err, common.Bytes2Hex(data))
		return nil
	}
	// get next nonce
	nonce, err := tm.getNextNonce(ctx, from)
	if err != nil {
		err := fmt.Errorf("failed to get current nonce: %v", err)
		logger.Errorf("error getting next nonce. Error: %s", err.Error())
		return err
	}

	// create monitored tx
	mTx := ctmtypes.MonitoredTx{
		DepositID: depositCount, From: from, To: to,
		Nonce: nonce, Value: value, Data: data,
		Gas: gas, Status: ctmtypes.MonitoredTxStatusCreated,
	}

	// add to storage
	err = tm.storage.AddClaimTx(ctx, mTx, dbTx)
	if err != nil {
		err := fmt.Errorf("failed to add tx to get monitored: %v", err)
		logger.Errorf("error adding claim tx to db. Error: %s", err.Error())
		return err
	}
	log.Debugf("addClaimTx successfully depositCount: %d", depositCount)

	return nil
}

// monitorTxs process all pending monitored tx
func (tm *ClaimTxManager) monitorTxs(ctx context.Context) error {
	logger := log.LoggerFromCtx(ctx)
	dbTx, err := tm.storage.BeginDBTransaction(ctx)
	if err != nil {
		return err
	}

	statusesFilter := []ctmtypes.MonitoredTxStatus{ctmtypes.MonitoredTxStatusCreated}
	mTxs, err := tm.storage.GetClaimTxsByStatus(ctx, statusesFilter, dbTx)
	if err != nil {
		logger.Errorf("failed to get created monitored txs: %v", err)
		rollbackErr := tm.storage.Rollback(ctx, dbTx)
		if rollbackErr != nil {
			logger.Errorf("claimtxman error rolling back state. RollbackErr: %s, err: %v", rollbackErr.Error(), err)
			return rollbackErr
		}
		return fmt.Errorf("failed to get created monitored txs: %v", err)
	}

	isResetNonce := false // it will reset the nonce in one cycle
	logger.Infof("found %v monitored tx to process", len(mTxs))
	for _, mTx := range mTxs {
		mTx := mTx // force variable shadowing to avoid pointer conflicts
		mTxLog := logger.WithFields("monitoredTx", mTx.DepositID)
		mTxLog.Infof("processing tx with nonce %d", mTx.Nonce)
		ctx := log.CtxWithLogger(ctx, mTxLog)

		// check if any of the txs in the history was mined
		mined := false
		var receipt *types.Receipt
		hasFailedReceipts := false
		allHistoryTxMined := true
		receiptSuccessful := false

		for txHash := range mTx.History {
			mTxLog.Infof("Checking if tx %s is mined", txHash.String())
			mined, receipt, err = tm.l2Node.CheckTxWasMined(ctx, txHash)
			if err != nil {
				mTxLog.Errorf("failed to check if tx %s was mined: %v", txHash.String(), err)
				continue
			}

			// if the tx is not mined yet, check that not all the tx were mined and go to the next
			if !mined {
				// check if the tx is in the pending pool
				_, _, err = tm.l2Node.TransactionByHash(ctx, txHash)
				if err != nil {
					mTxLog.Errorf("error getting txByHash %s. Error: %v", txHash.String(), err)
					// Retry if the tx has not appeared in the pool yet.
					for i := 0; i < tm.cfg.RetryNumber && err != nil; i++ {
						mTxLog.Warn("waiting and retrying to find the tx in the pool. TxHash: %s. Error: %v", txHash.String(), err)
						time.Sleep(tm.cfg.RetryInterval.Duration)
						_, _, err = tm.l2Node.TransactionByHash(ctx, txHash)
					}
					if errors.Is(err, ethereum.NotFound) {
						mTxLog.Error("maximum retries and the tx is still missing in the pool. TxHash: ", txHash.String())
						hasFailedReceipts = true
						continue
					} else if err != nil {
						mTxLog.Errorf("failed to retry to get tx %s: %v", txHash.String(), err)
						continue
					}
				}
				mTxLog.Infof("tx: %s not mined yet", txHash.String())

				allHistoryTxMined = false
				continue
			}

			// if the tx was mined successfully we can break the loop and proceed
			if receipt.Status == types.ReceiptStatusSuccessful {
				mTxLog.Infof("tx %s was mined successfully", txHash.String())
				receiptSuccessful = true
				mTx.Status = ctmtypes.MonitoredTxStatusConfirmed
				// update monitored tx changes into storage
				err = tm.storage.UpdateClaimTx(ctx, mTx, dbTx)
				if err != nil {
					mTxLog.Errorf("failed to update monitored tx when confirmed: %v", err)
				}
				break
			}

			// if the tx was mined but failed, we continue to consider it was not mined
			// and store the failed receipt to be used to check if nonce needs to be reviewed
			mined = false
			hasFailedReceipts = true
		}

		if receiptSuccessful {
			continue
		}

		// if the history size reaches the max history size, this means something is really wrong with
		// this Tx and we are not able to identify automatically, so we mark this as failed to let the
		// caller know something is not right and needs to be review and to avoid to monitor this
		// tx infinitely
		if allHistoryTxMined && len(mTx.History) >= maxHistorySize {
			mTx.Status = ctmtypes.MonitoredTxStatusFailed
			mTxLog.Infof("marked as failed because reached the history size limit (%d)", maxHistorySize)
			// update monitored tx changes into storage
			err = tm.storage.UpdateClaimTx(ctx, mTx, dbTx)
			if err != nil {
				mTxLog.Errorf("failed to update monitored tx when max history size limit reached: %v", err)
			}
			continue
		}

		// if we have failed receipts, this means at least one of the generated txs was mined
		// so maybe the current nonce was already consumed, then we need to check if there are
		// tx that were not mined yet, if so, we just need to wait, because maybe one of them
		// will get mined successfully
		if allHistoryTxMined {
			// in case of all tx were mined and none of them were mined successfully, we need to
			// review the tx information
			if hasFailedReceipts {
				mTxLog.Infof("monitored tx needs to be updated")
				err := tm.ReviewMonitoredTx(ctx, &mTx, true)
				if err != nil {
					mTxLog.Errorf("failed to review monitored tx: %v", err)
					continue
				}
			}

			// GasPrice is set here to use always the proper and most accurate value right before sending it to L2
			gasPrice, err := tm.l2Node.SuggestGasPrice(ctx)
			if err != nil {
				mTxLog.Errorf("failed to get suggested gasPrice. Error: %v", err)
				continue
			}
			//Multiply gasPrice by 10 to increase the efficiency of the tx in the sequence
			mTx.GasPrice = big.NewInt(0).Mul(gasPrice, big.NewInt(10)) //nolint:gomnd
			mTxLog.Infof("Using gasPrice: %s. The gasPrice suggested by the network is %s", mTx.GasPrice.String(), gasPrice.String())

			// rebuild transaction
			tx := mTx.Tx()
			mTxLog.Debugf("unsigned tx created for monitored tx")

			var signedTx *types.Transaction
			// sign tx
			signedTx, err = tm.auth.Signer(mTx.From, tx)
			if err != nil {
				mTxLog.Errorf("failed to sign tx %v created from monitored tx: %v", tx.Hash().String(), err)
				continue
			}
			mTxLog.Debugf("signed tx %v created using gasPrice: %s", signedTx.Hash().String(), signedTx.GasPrice().String())

			// add tx to monitored tx history
			err = mTx.AddHistory(signedTx)
			if errors.Is(err, ctmtypes.ErrAlreadyExists) {
				mTxLog.Infof("signed tx already existed in the history")
			} else if err != nil {
				mTxLog.Errorf("failed to add signed tx to monitored tx history: %v", err)
				continue
			}

			// check if the tx is already in the network, if not, send it
			_, _, err = tm.l2Node.TransactionByHash(ctx, signedTx.Hash())
			if errors.Is(err, ethereum.NotFound) {
				err := tm.l2Node.SendTransaction(ctx, signedTx)
				if err != nil {
					mTxLog.Errorf("failed to send tx %s to network: %v", signedTx.Hash().String(), err)
					var reviewNonce bool
					if strings.Contains(err.Error(), "nonce") {
						mTxLog.Infof("nonce error detected, Nonce used: %d", signedTx.Nonce())
						if !isResetNonce {
							isResetNonce = true
							tm.nonceCache.Remove(mTx.From.Hex())
							mTxLog.Infof("nonce cache cleared for address %v", mTx.From.Hex())
						}
						reviewNonce = true
					}
					mTx.RemoveHistory(signedTx)
					// we should rebuild the monitored tx to fix the nonce
					err := tm.ReviewMonitoredTx(ctx, &mTx, reviewNonce)
					if err != nil {
						mTxLog.Errorf("failed to review monitored tx: %v", err)
					}
				}
			} else if err != nil && !errors.Is(err, ethereum.NotFound) {
				mTxLog.Error("unexpected error getting TransactionByHash. Error: ", err)
			} else {
				mTxLog.Infof("signed tx %v already found in the network for the monitored tx.", signedTx.Hash().String())
			}

			// update monitored tx changes into storage
			err = tm.storage.UpdateClaimTx(ctx, mTx, dbTx)
			if err != nil {
				mTxLog.Errorf("failed to update monitored tx: %v", err)
				continue
			}
			mTxLog.Infof("signed tx %s added to the monitored tx history", signedTx.Hash().String())
		}
	}

	err = tm.storage.Commit(ctx, dbTx)
	if err != nil {
		logger.Errorf("UpdateClaimTx committing dbTx, err: %v", err)
		rollbackErr := tm.storage.Rollback(ctx, dbTx)
		if rollbackErr != nil {
			logger.Errorf("claimtxman error rolling back state. RollbackErr: %s, err: %v", rollbackErr.Error(), err)
			return rollbackErr
		}
		return err
	}
	return nil
}

// ReviewMonitoredTx checks if tx needs to be updated
// accordingly to the current information stored and the current
// state of the blockchain
func (tm *ClaimTxManager) ReviewMonitoredTx(ctx context.Context, mTx *ctmtypes.MonitoredTx, reviewNonce bool) error {
	mTxLog := log.LoggerFromCtx(ctx)
	mTxLog.Debug("reviewing")
	// get gas
	tx := ethereum.CallMsg{
		From:  mTx.From,
		To:    mTx.To,
		Value: mTx.Value,
		Data:  mTx.Data,
	}
	gas, err := tm.l2Node.EstimateGas(ctx, tx)
	for i := 1; err != nil && err.Error() != runtime.ErrExecutionReverted.Error() && i < tm.cfg.RetryNumber; i++ {
		mTxLog.Warnf("error during gas estimation. Retrying... Error: %v, Data: %s", err, common.Bytes2Hex(tx.Data))
		time.Sleep(tm.cfg.RetryInterval.Duration)
		gas, err = tm.l2Node.EstimateGas(ctx, tx)
	}
	if err != nil {
		err := fmt.Errorf("failed to estimate gas. Error: %v, Data: %s", err, common.Bytes2Hex(tx.Data))
		mTxLog.Errorf("error: %s", err.Error())
		return err
	}

	// check gas
	if gas > mTx.Gas {
		mTxLog.Infof("monitored tx gas updated from %v to %v", mTx.Gas, gas)
		mTx.Gas = gas
	}

	if reviewNonce {
		// check nonce
		nonce, err := tm.getNextNonce(ctx, mTx.From)
		if err != nil {
			err := fmt.Errorf("failed to get nonce: %v", err)
			mTxLog.Errorf(err.Error())
			return err
		}
		mTxLog.Infof("monitored tx nonce from %v to %v", mTx.Nonce, nonce)
		if nonce != mTx.Nonce {
			mTxLog.Infof("monitored tx nonce updated from %v to %v", mTx.Nonce, nonce)
			mTx.Nonce = nonce
		}
	}

	return nil
}<|MERGE_RESOLUTION|>--- conflicted
+++ resolved
@@ -254,12 +254,8 @@
 		Value: value,
 		Data:  data,
 	}
-<<<<<<< HEAD
-	log.Debugf("addClaimTx deposit: %d", depositCount)
-	gas, err := tm.l2Node.EstimateGas(tm.ctx, tx)
-=======
+	logger.Debugf("addClaimTx deposit: %d", depositCount)
 	gas, err := tm.l2Node.EstimateGas(ctx, tx)
->>>>>>> 3a75f684
 	for i := 1; err != nil && err.Error() != runtime.ErrExecutionReverted.Error() && i < tm.cfg.RetryNumber; i++ {
 		logger.Warnf("error while doing gas estimation. Retrying... Error: %v, Data: %s", err, common.Bytes2Hex(data))
 		time.Sleep(tm.cfg.RetryInterval.Duration)
@@ -291,7 +287,7 @@
 		logger.Errorf("error adding claim tx to db. Error: %s", err.Error())
 		return err
 	}
-	log.Debugf("addClaimTx successfully depositCount: %d", depositCount)
+	logger.Debugf("addClaimTx successfully depositCount: %d", depositCount)
 
 	return nil
 }
