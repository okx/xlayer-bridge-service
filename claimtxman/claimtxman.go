package claimtxman

import (
	"context"
	"errors"
	"fmt"
	"math/big"
	"strings"
	"sync"
	"time"

	ctmtypes "github.com/0xPolygonHermez/zkevm-bridge-service/claimtxman/types"
	"github.com/0xPolygonHermez/zkevm-bridge-service/etherman"
	"github.com/0xPolygonHermez/zkevm-bridge-service/messagepush"
	"github.com/0xPolygonHermez/zkevm-bridge-service/redisstorage"
	"github.com/0xPolygonHermez/zkevm-bridge-service/utils"
	"github.com/0xPolygonHermez/zkevm-node/log"
	"github.com/0xPolygonHermez/zkevm-node/state/runtime"
	"github.com/ethereum/go-ethereum"
	"github.com/ethereum/go-ethereum/accounts/abi/bind"
	"github.com/ethereum/go-ethereum/common"
	"github.com/ethereum/go-ethereum/core/types"
	lru "github.com/hashicorp/golang-lru/v2"
	"github.com/jackc/pgx/v4"
)

const (
	maxHistorySize  = 10
	keyLen          = 32
	mtHeight        = 32
	cacheSize       = 1000
	LeafTypeMessage = uint8(1)
)

// ClaimTxManager is the claim transaction manager for L2.
type ClaimTxManager struct {
	ctx    context.Context
	cancel context.CancelFunc

	// client is the ethereum client
	l2Node          *utils.Client
	l2NetworkID     uint
	bridgeService   bridgeServiceInterface
	cfg             Config
	chExitRootEvent chan *etherman.GlobalExitRoot
	chSynced        chan uint
	storage         storageInterface
	auth            *bind.TransactOpts
	rollupID        uint
	nonceCache      *lru.Cache[string, uint64]
	synced          bool
<<<<<<< HEAD

	// X1
	updateDepositsL1Mutex sync.Mutex
	updateDepositsL2Mutex sync.Mutex
	isDone                bool
	// Producer to push the transaction status change to front end
	messagePushProducer messagepush.KafkaProducer
	redisStorage        redisstorage.RedisStorage
}

// NewClaimTxManager creates a new claim transaction manager.
func NewClaimTxManager(cfg Config, chExitRootEvent chan *etherman.GlobalExitRoot, chSynced chan uint, l2NodeURL string, l2NetworkID uint,
	l2BridgeAddr common.Address, bridgeService bridgeServiceInterface, storage interface{}, producer messagepush.KafkaProducer,
	redisStorage redisstorage.RedisStorage) (*ClaimTxManager, error) {
=======
}

// NewClaimTxManager creates a new claim transaction manager.
func NewClaimTxManager(cfg Config, chExitRootEvent chan *etherman.GlobalExitRoot, chSynced chan uint, l2NodeURL string, l2NetworkID uint, l2BridgeAddr common.Address, bridgeService bridgeServiceInterface, storage interface{}, rollupID uint) (*ClaimTxManager, error) {
>>>>>>> 1c2f0863
	ctx := context.Background()
	client, err := utils.NewClient(ctx, l2NodeURL, l2BridgeAddr)
	if err != nil {
		return nil, err
	}
	cache, err := lru.New[string, uint64](int(cacheSize))
	if err != nil {
		return nil, err
	}
	ctx, cancel := context.WithCancel(ctx)
	auth, err := client.GetSignerFromKeystore(ctx, cfg.PrivateKey)
	return &ClaimTxManager{
<<<<<<< HEAD
		ctx:                 ctx,
		cancel:              cancel,
		l2Node:              client,
		l2NetworkID:         l2NetworkID,
		bridgeService:       bridgeService,
		cfg:                 cfg,
		chExitRootEvent:     chExitRootEvent,
		chSynced:            chSynced,
		storage:             storage.(storageInterface),
		auth:                auth,
		nonceCache:          cache,
		messagePushProducer: producer,
		redisStorage:        redisStorage,
=======
		ctx:             ctx,
		cancel:          cancel,
		l2Node:          client,
		l2NetworkID:     l2NetworkID,
		bridgeService:   bridgeService,
		cfg:             cfg,
		chExitRootEvent: chExitRootEvent,
		chSynced:        chSynced,
		storage:         storage.(storageInterface),
		auth:            auth,
		rollupID:        rollupID,
		nonceCache:      cache,
>>>>>>> 1c2f0863
	}, err
}

// Start will start the tx management, reading txs from storage,
// send then to the blockchain and keep monitoring them until they
// get mined
func (tm *ClaimTxManager) Start() {
	ticker := time.NewTicker(tm.cfg.FrequencyToMonitorTxs.Duration)
	for {
		select {
		case <-tm.ctx.Done():
			return
		case netID := <-tm.chSynced:
			if netID == tm.l2NetworkID && !tm.synced {
				log.Info("NetworkID synced: ", netID)
				tm.synced = true
			}
		case ger := <-tm.chExitRootEvent:
			if tm.synced {
				log.Debug("UpdateDepositsStatus for ger: ", ger.GlobalExitRoot)
				go func() {
					err := tm.updateDepositsStatus(ger)
					if err != nil {
						log.Errorf("failed to update deposits status: %v", err)
					}
				}()
			} else {
				log.Infof("Waiting for networkID %d to be synced before processing deposits", tm.l2NetworkID)
			}
		case <-ticker.C:
			err := tm.monitorTxs(tm.ctx)
			if err != nil {
				log.Errorf("failed to monitor txs: %v", err)
			}
		}
	}
}

func (tm *ClaimTxManager) updateDepositsStatus(ger *etherman.GlobalExitRoot) error {
	dbTx, err := tm.storage.BeginDBTransaction(tm.ctx)
	if err != nil {
		return err
	}
	err = tm.processDepositStatus(ger, dbTx)
	if err != nil {
		log.Errorf("error processing ger. Error: %v", err)
		rollbackErr := tm.storage.Rollback(tm.ctx, dbTx)
		if rollbackErr != nil {
			log.Errorf("claimtxman error rolling back state. RollbackErr: %v, err: %s", rollbackErr, err.Error())
			return rollbackErr
		}
		return err
	}
	err = tm.storage.Commit(tm.ctx, dbTx)
	if err != nil {
		log.Errorf("AddClaimTx committing dbTx. Err: %v", err)
		rollbackErr := tm.storage.Rollback(tm.ctx, dbTx)
		if rollbackErr != nil {
			log.Fatalf("claimtxman error rolling back state. RollbackErr: %s, err: %s", rollbackErr.Error(), err.Error())
		}
		log.Fatalf("AddClaimTx committing dbTx, err: %s", err.Error())
	}

	return nil
}

func (tm *ClaimTxManager) processDepositStatus(ger *etherman.GlobalExitRoot, dbTx pgx.Tx) error {
	if ger.BlockID != 0 { // L2 exit root is updated
		log.Infof("Rollup exitroot %v is updated", ger.ExitRoots[1])
		if err := tm.storage.UpdateL2DepositsStatus(tm.ctx, ger.ExitRoots[1][:], tm.rollupID, tm.l2NetworkID, dbTx); err != nil {
			log.Errorf("error updating L2DepositsStatus. Error: %v", err)
			return err
		}
	} else { // L1 exit root is updated in the trusted state
		log.Infof("Mainnet exitroot %v is updated", ger.ExitRoots[0])
		deposits, err := tm.storage.UpdateL1DepositsStatus(tm.ctx, ger.ExitRoots[0][:], dbTx)
		if err != nil {
			log.Errorf("error getting and updating L1DepositsStatus. Error: %v", err)
			return err
		}
		for _, deposit := range deposits {
			claimHash, err := tm.bridgeService.GetDepositStatus(tm.ctx, deposit.DepositCount, deposit.DestinationNetwork)
			if err != nil {
				log.Errorf("error getting deposit status for deposit %d. Error: %v", deposit.DepositCount, err)
				return err
			}
			if len(claimHash) > 0 || deposit.LeafType == LeafTypeMessage && !tm.isDepositMessageAllowed(deposit) {
				log.Infof("Ignoring deposit: %d, leafType: %d, claimHash: %s, deposit.OriginalAddress: %s", deposit.DepositCount, deposit.LeafType, claimHash, deposit.OriginalAddress.String())
				continue
			}
			log.Infof("create the claim tx for the deposit %d", deposit.DepositCount)
			ger, proof, rollupProof, err := tm.bridgeService.GetClaimProof(deposit.DepositCount, deposit.NetworkID, dbTx)
			if err != nil {
				log.Errorf("error getting Claim Proof for deposit %d. Error: %v", deposit.DepositCount, err)
				return err
			}
			var (
				mtProof       [mtHeight][keyLen]byte
				mtRollupProof [mtHeight][keyLen]byte
			)
			for i := 0; i < mtHeight; i++ {
				mtProof[i] = proof[i]
				mtRollupProof[i] = rollupProof[i]
			}
			tx, err := tm.l2Node.BuildSendClaim(tm.ctx, deposit, mtProof, mtRollupProof,
				&etherman.GlobalExitRoot{
					ExitRoots: []common.Hash{
						ger.ExitRoots[0],
						ger.ExitRoots[1],
					}}, 1, 1, 1, tm.rollupID,
				tm.auth)
			if err != nil {
				log.Errorf("error BuildSendClaim tx for deposit %d. Error: %v", deposit.DepositCount, err)
				return err
			}
			if err = tm.addClaimTx(deposit.DepositCount, tm.auth.From, tx.To(), nil, tx.Data(), dbTx); err != nil {
				log.Errorf("error adding claim tx for deposit %d. Error: %v", deposit.DepositCount, err)
				return err
			}
		}
	}
	return nil
}

func (tm *ClaimTxManager) isDepositMessageAllowed(deposit *etherman.Deposit) bool {
	for _, addr := range tm.cfg.AuthorizedClaimMessageAddresses {
		if deposit.OriginalAddress == addr {
			log.Infof("MessageBridge from authorized account detected: %+v, account: %s", deposit, addr.String())
			return true
		}
	}
	log.Infof("MessageBridge Not authorized. DepositCount: %d", deposit.DepositCount)
	return false
}

func (tm *ClaimTxManager) getNextNonce(from common.Address) (uint64, error) {
	nonce, err := tm.l2Node.NonceAt(tm.ctx, from, nil)
	if err != nil {
		return 0, err
	}
	if tempNonce, found := tm.nonceCache.Get(from.Hex()); found {
		if tempNonce >= nonce {
			nonce = tempNonce + 1
		}
	}
	tm.nonceCache.Add(from.Hex(), nonce)
	return nonce, nil
}

func (tm *ClaimTxManager) addClaimTx(depositCount uint, from common.Address, to *common.Address, value *big.Int, data []byte, dbTx pgx.Tx) error {
	// get gas
	tx := ethereum.CallMsg{
		From:  from,
		To:    to,
		Value: value,
		Data:  data,
	}
	log.Debugf("addClaimTx deposit: %d", depositCount)
	gas, err := tm.l2Node.EstimateGas(tm.ctx, tx)
	for i := 1; err != nil && err.Error() != runtime.ErrExecutionReverted.Error() && i < tm.cfg.RetryNumber; i++ {
		log.Warnf("error while doing gas estimation. Retrying... Error: %v, Data: %s", err, common.Bytes2Hex(data))
		time.Sleep(tm.cfg.RetryInterval.Duration)
		gas, err = tm.l2Node.EstimateGas(tm.ctx, tx)
	}
	if err != nil {
		log.Errorf("failed to estimate gas. Ignoring tx... Error: %v, data: %s", err, common.Bytes2Hex(data))
		return nil
	}
	// get next nonce
	nonce, err := tm.getNextNonce(from)
	if err != nil {
		err := fmt.Errorf("failed to get current nonce: %v", err)
		log.Errorf("error getting next nonce. Error: %s", err.Error())
		return err
	}

	// create monitored tx
	mTx := ctmtypes.MonitoredTx{
		DepositID: depositCount, From: from, To: to,
		Nonce: nonce, Value: value, Data: data,
		Gas: gas, Status: ctmtypes.MonitoredTxStatusCreated,
	}

	// add to storage
	err = tm.storage.AddClaimTx(tm.ctx, mTx, dbTx)
	if err != nil {
		err := fmt.Errorf("failed to add tx to get monitored: %v", err)
		log.Errorf("error adding claim tx to db. Error: %s", err.Error())
		return err
	}
	log.Debugf("addClaimTx successfully depositCount: %d", depositCount)

	return nil
}

// monitorTxs process all pending monitored tx
func (tm *ClaimTxManager) monitorTxs(ctx context.Context) error {
	dbTx, err := tm.storage.BeginDBTransaction(tm.ctx)
	if err != nil {
		return err
	}

	statusesFilter := []ctmtypes.MonitoredTxStatus{ctmtypes.MonitoredTxStatusCreated}
	mTxs, err := tm.storage.GetClaimTxsByStatus(ctx, statusesFilter, dbTx)
	if err != nil {
		log.Errorf("failed to get created monitored txs: %v", err)
		rollbackErr := tm.storage.Rollback(tm.ctx, dbTx)
		if rollbackErr != nil {
			log.Errorf("claimtxman error rolling back state. RollbackErr: %s, err: %v", rollbackErr.Error(), err)
			return rollbackErr
		}
		return fmt.Errorf("failed to get created monitored txs: %v", err)
	}

	isResetNonce := false // it will reset the nonce in one cycle
	log.Infof("found %v monitored tx to process", len(mTxs))
	for _, mTx := range mTxs {
		mTx := mTx // force variable shadowing to avoid pointer conflicts
		mTxLog := log.WithFields("monitoredTx", mTx.DepositID)
		mTxLog.Infof("processing tx with nonce %d", mTx.Nonce)

		// check if any of the txs in the history was mined
		mined := false
		var receipt *types.Receipt
		hasFailedReceipts := false
		allHistoryTxMined := true
		receiptSuccessful := false

		for txHash := range mTx.History {
			mTxLog.Infof("Checking if tx %s is mined", txHash.String())
			mined, receipt, err = tm.l2Node.CheckTxWasMined(ctx, txHash)
			if err != nil {
				mTxLog.Errorf("failed to check if tx %s was mined: %v", txHash.String(), err)
				continue
			}

			// if the tx is not mined yet, check that not all the tx were mined and go to the next
			if !mined {
				// check if the tx is in the pending pool
				_, _, err = tm.l2Node.TransactionByHash(ctx, txHash)
				if err != nil {
					mTxLog.Errorf("error getting txByHash %s. Error: %v", txHash.String(), err)
					// Retry if the tx has not appeared in the pool yet.
					for i := 0; i < tm.cfg.RetryNumber && err != nil; i++ {
						mTxLog.Warn("waiting and retrying to find the tx in the pool. TxHash: %s. Error: %v", txHash.String(), err)
						time.Sleep(tm.cfg.RetryInterval.Duration)
						_, _, err = tm.l2Node.TransactionByHash(ctx, txHash)
					}
					if errors.Is(err, ethereum.NotFound) {
						mTxLog.Error("maximum retries and the tx is still missing in the pool. TxHash: ", txHash.String())
						hasFailedReceipts = true
						continue
					} else if err != nil {
						mTxLog.Errorf("failed to retry to get tx %s: %v", txHash.String(), err)
						continue
					}
				}
				log.Infof("tx: %s not mined yet", txHash.String())

				allHistoryTxMined = false
				continue
			}

			// if the tx was mined successfully we can break the loop and proceed
			if receipt.Status == types.ReceiptStatusSuccessful {
				mTxLog.Infof("tx %s was mined successfully", txHash.String())
				receiptSuccessful = true
				mTx.Status = ctmtypes.MonitoredTxStatusConfirmed
				// update monitored tx changes into storage
				err = tm.storage.UpdateClaimTx(ctx, mTx, dbTx)
				if err != nil {
					mTxLog.Errorf("failed to update monitored tx when confirmed: %v", err)
				}
				break
			}

			// if the tx was mined but failed, we continue to consider it was not mined
			// and store the failed receipt to be used to check if nonce needs to be reviewed
			mined = false
			hasFailedReceipts = true
		}

		if receiptSuccessful {
			continue
		}

		// if the history size reaches the max history size, this means something is really wrong with
		// this Tx and we are not able to identify automatically, so we mark this as failed to let the
		// caller know something is not right and needs to be review and to avoid to monitor this
		// tx infinitely
		if allHistoryTxMined && len(mTx.History) >= maxHistorySize {
			mTx.Status = ctmtypes.MonitoredTxStatusFailed
			mTxLog.Infof("marked as failed because reached the history size limit (%d)", maxHistorySize)
			// update monitored tx changes into storage
			err = tm.storage.UpdateClaimTx(ctx, mTx, dbTx)
			if err != nil {
				mTxLog.Errorf("failed to update monitored tx when max history size limit reached: %v", err)
			}
			continue
		}

		// if we have failed receipts, this means at least one of the generated txs was mined
		// so maybe the current nonce was already consumed, then we need to check if there are
		// tx that were not mined yet, if so, we just need to wait, because maybe one of them
		// will get mined successfully
		if allHistoryTxMined {
			// in case of all tx were mined and none of them were mined successfully, we need to
			// review the tx information
			if hasFailedReceipts {
				mTxLog.Infof("monitored tx needs to be updated")
				err := tm.ReviewMonitoredTx(ctx, &mTx, true)
				if err != nil {
					mTxLog.Errorf("failed to review monitored tx: %v", err)
					continue
				}
			}

			// GasPrice is set here to use always the proper and most accurate value right before sending it to L2
			gasPrice, err := tm.l2Node.SuggestGasPrice(ctx)
			if err != nil {
				mTxLog.Errorf("failed to get suggested gasPrice. Error: %v", err)
				continue
			}
			//Multiply gasPrice by 10 to increase the efficiency of the tx in the sequence
			mTx.GasPrice = big.NewInt(0).Mul(gasPrice, big.NewInt(10)) //nolint:gomnd
			log.Infof("Using gasPrice: %s. The gasPrice suggested by the network is %s", mTx.GasPrice.String(), gasPrice.String())

			// rebuild transaction
			tx := mTx.Tx()
			mTxLog.Debugf("unsigned tx created for monitored tx")

			var signedTx *types.Transaction
			// sign tx
			signedTx, err = tm.auth.Signer(mTx.From, tx)
			if err != nil {
				mTxLog.Errorf("failed to sign tx %v created from monitored tx: %v", tx.Hash().String(), err)
				continue
			}
			mTxLog.Debugf("signed tx %v created using gasPrice: %s", signedTx.Hash().String(), signedTx.GasPrice().String())

			// add tx to monitored tx history
			err = mTx.AddHistory(signedTx)
			if errors.Is(err, ctmtypes.ErrAlreadyExists) {
				mTxLog.Infof("signed tx already existed in the history")
			} else if err != nil {
				mTxLog.Errorf("failed to add signed tx to monitored tx history: %v", err)
				continue
			}

			// check if the tx is already in the network, if not, send it
			_, _, err = tm.l2Node.TransactionByHash(ctx, signedTx.Hash())
			if errors.Is(err, ethereum.NotFound) {
				err := tm.l2Node.SendTransaction(ctx, signedTx)
				if err != nil {
					mTxLog.Errorf("failed to send tx %s to network: %v", signedTx.Hash().String(), err)
					var reviewNonce bool
					if strings.Contains(err.Error(), "nonce") {
						mTxLog.Infof("nonce error detected, Nonce used: %d", signedTx.Nonce())
						if !isResetNonce {
							isResetNonce = true
							tm.nonceCache.Remove(mTx.From.Hex())
							mTxLog.Infof("nonce cache cleared for address %v", mTx.From.Hex())
						}
						reviewNonce = true
					}
					mTx.RemoveHistory(signedTx)
					// we should rebuild the monitored tx to fix the nonce
					err := tm.ReviewMonitoredTx(ctx, &mTx, reviewNonce)
					if err != nil {
						mTxLog.Errorf("failed to review monitored tx: %v", err)
					}
				}
			} else if err != nil && !errors.Is(err, ethereum.NotFound) {
				mTxLog.Error("unexpected error getting TransactionByHash. Error: ", err)
			} else {
				mTxLog.Infof("signed tx %v already found in the network for the monitored tx.", signedTx.Hash().String())
			}

			// update monitored tx changes into storage
			err = tm.storage.UpdateClaimTx(ctx, mTx, dbTx)
			if err != nil {
				mTxLog.Errorf("failed to update monitored tx: %v", err)
				continue
			}
			mTxLog.Infof("signed tx %s added to the monitored tx history", signedTx.Hash().String())
		}
	}

	err = tm.storage.Commit(tm.ctx, dbTx)
	if err != nil {
		log.Errorf("UpdateClaimTx committing dbTx, err: %v", err)
		rollbackErr := tm.storage.Rollback(tm.ctx, dbTx)
		if rollbackErr != nil {
			log.Errorf("claimtxman error rolling back state. RollbackErr: %s, err: %v", rollbackErr.Error(), err)
			return rollbackErr
		}
		return err
	}
	return nil
}

// ReviewMonitoredTx checks if tx needs to be updated
// accordingly to the current information stored and the current
// state of the blockchain
func (tm *ClaimTxManager) ReviewMonitoredTx(ctx context.Context, mTx *ctmtypes.MonitoredTx, reviewNonce bool) error {
	mTxLog := log.WithFields("monitoredTx", mTx.DepositID)
	mTxLog.Debug("reviewing")
	// get gas
	tx := ethereum.CallMsg{
		From:  mTx.From,
		To:    mTx.To,
		Value: mTx.Value,
		Data:  mTx.Data,
	}
	gas, err := tm.l2Node.EstimateGas(ctx, tx)
	for i := 1; err != nil && err.Error() != runtime.ErrExecutionReverted.Error() && i < tm.cfg.RetryNumber; i++ {
		mTxLog.Warnf("error during gas estimation. Retrying... Error: %v, Data: %s", err, common.Bytes2Hex(tx.Data))
		time.Sleep(tm.cfg.RetryInterval.Duration)
		gas, err = tm.l2Node.EstimateGas(tm.ctx, tx)
	}
	if err != nil {
		err := fmt.Errorf("failed to estimate gas. Error: %v, Data: %s", err, common.Bytes2Hex(tx.Data))
		mTxLog.Errorf("error: %s", err.Error())
		return err
	}

	// check gas
	if gas > mTx.Gas {
		mTxLog.Infof("monitored tx gas updated from %v to %v", mTx.Gas, gas)
		mTx.Gas = gas
	}

	if reviewNonce {
		// check nonce
		nonce, err := tm.getNextNonce(mTx.From)
		if err != nil {
			err := fmt.Errorf("failed to get nonce: %v", err)
			mTxLog.Errorf(err.Error())
			return err
		}
		mTxLog.Infof("monitored tx nonce from %v to %v", mTx.Nonce, nonce)
		if nonce != mTx.Nonce {
			mTxLog.Infof("monitored tx nonce updated from %v to %v", mTx.Nonce, nonce)
			mTx.Nonce = nonce
		}
	}

	return nil
}<|MERGE_RESOLUTION|>--- conflicted
+++ resolved
@@ -49,7 +49,6 @@
 	rollupID        uint
 	nonceCache      *lru.Cache[string, uint64]
 	synced          bool
-<<<<<<< HEAD
 
 	// X1
 	updateDepositsL1Mutex sync.Mutex
@@ -63,13 +62,7 @@
 // NewClaimTxManager creates a new claim transaction manager.
 func NewClaimTxManager(cfg Config, chExitRootEvent chan *etherman.GlobalExitRoot, chSynced chan uint, l2NodeURL string, l2NetworkID uint,
 	l2BridgeAddr common.Address, bridgeService bridgeServiceInterface, storage interface{}, producer messagepush.KafkaProducer,
-	redisStorage redisstorage.RedisStorage) (*ClaimTxManager, error) {
-=======
-}
-
-// NewClaimTxManager creates a new claim transaction manager.
-func NewClaimTxManager(cfg Config, chExitRootEvent chan *etherman.GlobalExitRoot, chSynced chan uint, l2NodeURL string, l2NetworkID uint, l2BridgeAddr common.Address, bridgeService bridgeServiceInterface, storage interface{}, rollupID uint) (*ClaimTxManager, error) {
->>>>>>> 1c2f0863
+	redisStorage redisstorage.RedisStorage, rollupID uint) (*ClaimTxManager, error) {
 	ctx := context.Background()
 	client, err := utils.NewClient(ctx, l2NodeURL, l2BridgeAddr)
 	if err != nil {
@@ -82,7 +75,6 @@
 	ctx, cancel := context.WithCancel(ctx)
 	auth, err := client.GetSignerFromKeystore(ctx, cfg.PrivateKey)
 	return &ClaimTxManager{
-<<<<<<< HEAD
 		ctx:                 ctx,
 		cancel:              cancel,
 		l2Node:              client,
@@ -93,23 +85,10 @@
 		chSynced:            chSynced,
 		storage:             storage.(storageInterface),
 		auth:                auth,
+		rollupID:            rollupID,
 		nonceCache:          cache,
 		messagePushProducer: producer,
 		redisStorage:        redisStorage,
-=======
-		ctx:             ctx,
-		cancel:          cancel,
-		l2Node:          client,
-		l2NetworkID:     l2NetworkID,
-		bridgeService:   bridgeService,
-		cfg:             cfg,
-		chExitRootEvent: chExitRootEvent,
-		chSynced:        chSynced,
-		storage:         storage.(storageInterface),
-		auth:            auth,
-		rollupID:        rollupID,
-		nonceCache:      cache,
->>>>>>> 1c2f0863
 	}, err
 }
 
