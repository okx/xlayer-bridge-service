package claimtxman

import (
	"context"
	"errors"
	"fmt"
	"math/big"
	"sync"
	"time"

	"github.com/0xPolygonHermez/zkevm-bridge-service/pushtask"
	"github.com/0xPolygonHermez/zkevm-bridge-service/redisstorage"

	"github.com/0xPolygonHermez/zkevm-bridge-service/bridgectrl/pb"
	ctmtypes "github.com/0xPolygonHermez/zkevm-bridge-service/claimtxman/types"
	"github.com/0xPolygonHermez/zkevm-bridge-service/etherman"
	"github.com/0xPolygonHermez/zkevm-bridge-service/messagepush"
	"github.com/0xPolygonHermez/zkevm-bridge-service/utils"
	"github.com/0xPolygonHermez/zkevm-bridge-service/utils/gerror"
	"github.com/0xPolygonHermez/zkevm-node/log"
	"github.com/0xPolygonHermez/zkevm-node/pool"
	"github.com/0xPolygonHermez/zkevm-node/state/runtime"
	"github.com/ethereum/go-ethereum"
	"github.com/ethereum/go-ethereum/accounts/abi/bind"
	"github.com/ethereum/go-ethereum/common"
	"github.com/ethereum/go-ethereum/core/types"
	lru "github.com/hashicorp/golang-lru/v2"
	"github.com/jackc/pgx/v4"
)

const (
	maxHistorySize  = 10
	keyLen          = 32
	mtHeight        = 32
	cacheSize       = 1000
	LeafTypeMessage = uint8(1)
)

// ClaimTxManager is the claim transaction manager for L2.
type ClaimTxManager struct {
	ctx                   context.Context
	cancel                context.CancelFunc
	updateDepositsL1Mutex sync.Mutex
	updateDepositsL2Mutex sync.Mutex

	// client is the ethereum client
	l2Node          *utils.Client
	l2NetworkID     uint
	bridgeService   bridgeServiceInterface
	cfg             Config
	chExitRootEvent chan *etherman.GlobalExitRoot
	chSynced        chan uint
	storage         storageInterface
	auth            *bind.TransactOpts
	nonceCache      *lru.Cache[string, uint64]
	synced          bool
	isDone          bool

	// Producer to push the transaction status change to front end
	messagePushProducer messagepush.KafkaProducer
	redisStorage        redisstorage.RedisStorage
}

// NewClaimTxManager creates a new claim transaction manager.
func NewClaimTxManager(cfg Config, chExitRootEvent chan *etherman.GlobalExitRoot, chSynced chan uint, l2NodeURL string, l2NetworkID uint,
	l2BridgeAddr common.Address, bridgeService bridgeServiceInterface, storage interface{}, producer messagepush.KafkaProducer,
	redisStorage redisstorage.RedisStorage) (*ClaimTxManager, error) {
	ctx := context.Background()
	client, err := utils.NewClient(ctx, l2NodeURL, l2BridgeAddr)
	if err != nil {
		return nil, err
	}
	cache, err := lru.New[string, uint64](int(cacheSize))
	if err != nil {
		return nil, err
	}
	ctx, cancel := context.WithCancel(ctx)
	auth, err := client.GetSignerFromKeystore(ctx, cfg.PrivateKey)
	return &ClaimTxManager{
		ctx:                 ctx,
		cancel:              cancel,
		l2Node:              client,
		l2NetworkID:         l2NetworkID,
		bridgeService:       bridgeService,
		cfg:                 cfg,
		chExitRootEvent:     chExitRootEvent,
		chSynced:            chSynced,
		storage:             storage.(storageInterface),
		auth:                auth,
		nonceCache:          cache,
		messagePushProducer: producer,
		redisStorage:        redisStorage,
	}, err
}

// Start will start the tx management, reading txs from storage,
// send then to the blockchain and keep monitoring them until they
// get mined
func (tm *ClaimTxManager) Start() {
	go tm.startMonitorTxs()
	for {
		select {
		case <-tm.ctx.Done():
			tm.isDone = true
			return
		case netID := <-tm.chSynced:
			if netID == tm.l2NetworkID && !tm.synced {
				log.Info("NetworkID synced: ", netID)
				tm.synced = true
			}
		case ger := <-tm.chExitRootEvent:
			if tm.synced {
				log.Debug("UpdateDepositsStatus for ger: ", ger.GlobalExitRoot)
				go func() {
					err := tm.updateDepositsStatus(ger)
					if err != nil {
						log.Errorf("failed to update deposits status: %v", err)
					}
				}()
			} else {
				log.Infof("Waiting for networkID %d to be synced before processing deposits", tm.l2NetworkID)
			}
		}
	}
}

func (tm *ClaimTxManager) startMonitorTxs() {
	ticker := time.NewTicker(tm.cfg.FrequencyToMonitorTxs.Duration)
	for range ticker.C {
		if tm.isDone {
			return
		}
		traceID := utils.GenerateTraceID()
		ctx := context.WithValue(tm.ctx, utils.CtxTraceID, traceID)
		logger := log.WithFields(utils.TraceID, traceID)
		logger.Infof("MonitorTxs begin %d", tm.l2NetworkID)
		err := tm.monitorTxs(ctx)
		if err != nil {
			logger.Errorf("failed to monitor txs: %v", err)
		}
		logger.Infof("MonitorTxs end %d", tm.l2NetworkID)
	}
}

func (tm *ClaimTxManager) updateDepositsStatus(ger *etherman.GlobalExitRoot) error {
	if tm.cfg.OptClaim {
		if ger.BlockID != 0 {
			tm.updateDepositsL2Mutex.Lock()
			defer tm.updateDepositsL2Mutex.Unlock()
			return tm.processDepositStatusL2(ger)
		} else {
			tm.updateDepositsL1Mutex.Lock()
			defer tm.updateDepositsL1Mutex.Unlock()
			return tm.processDepositStatusL1(ger)
		}
	}

	dbTx, err := tm.storage.BeginDBTransaction(tm.ctx)
	if err != nil {
		return err
	}
	err = tm.processDepositStatus(ger, dbTx)
	if err != nil {
		log.Errorf("error processing ger. Error: %v", err)
		rollbackErr := tm.storage.Rollback(tm.ctx, dbTx)
		if rollbackErr != nil {
			log.Errorf("claimtxman error rolling back state. RollbackErr: %v, err: %s", rollbackErr, err.Error())
			return rollbackErr
		}
		return err
	}
	err = tm.storage.Commit(tm.ctx, dbTx)
	if err != nil {
		log.Errorf("AddClaimTx committing dbTx. Err: %v", err)
		rollbackErr := tm.storage.Rollback(tm.ctx, dbTx)
		if rollbackErr != nil {
			log.Fatalf("claimtxman error rolling back state. RollbackErr: %s, err: %s", rollbackErr.Error(), err.Error())
		}
		log.Fatalf("AddClaimTx committing dbTx, err: %s", err.Error())
	}
	log.Debugf("updateDepositsStatus done")

	return nil
}

func (tm *ClaimTxManager) processDepositStatusL2(ger *etherman.GlobalExitRoot) error {
	dbTx, err := tm.storage.BeginDBTransaction(tm.ctx)
	if err != nil {
		return err
	}
	log.Infof("Rollup exitroot %v is updated", ger.ExitRoots[1])
	deposits, err := tm.storage.UpdateL2DepositsStatusWithBackDeposits(tm.ctx, ger.ExitRoots[1][:], ger.Time, dbTx)
	if err != nil {
		log.Errorf("error getting and updating L2DepositsStatus. Error: %v", err)
		rollbackErr := tm.storage.Rollback(tm.ctx, dbTx)
		if rollbackErr != nil {
			log.Errorf("claimtxman error rolling back state. RollbackErr: %v, err: %s", rollbackErr, err.Error())
			return rollbackErr
		}
		return err
	}
	err = tm.storage.Commit(tm.ctx, dbTx)
	if err != nil {
		log.Errorf("AddClaimTx committing dbTx. Err: %v", err)
		rollbackErr := tm.storage.Rollback(tm.ctx, dbTx)
		if rollbackErr != nil {
			log.Fatalf("claimtxman error rolling back state. RollbackErr: %s, err: %s", rollbackErr.Error(), err.Error())
		}
		log.Fatalf("AddClaimTx committing dbTx, err: %s", err.Error())
	}
	// todo: bard delete test log
	log.Debugf("begin send deposits for l1 ready_claim, blockId: %v, blockNumber: %v, deposit size: %v", ger.BlockID, ger.BlockNumber,
		len(deposits))
	for _, deposit := range deposits {
		// todo: bard delete test log
		log.Debugf("send l1 ready claim for tx: %v", deposit.TxHash)
		// Notify FE that tx is pending auto claim
		go tm.pushTransactionUpdate(deposit, uint32(pb.TransactionStatus_TX_PENDING_USER_CLAIM))
	}
	return nil
}

func (tm *ClaimTxManager) getDeposits(ger *etherman.GlobalExitRoot) ([]*etherman.Deposit, error) {
	log.Infof("Mainnet exitroot %v is updated", ger.ExitRoots[0])
	deposits, err := tm.storage.GetL1Deposits(tm.ctx, ger.ExitRoots[0][:], nil)
	if err != nil {
		log.Errorf("error processing ger. Error: %v", err)
		return nil, err
	}
	return deposits, nil
}

func (tm *ClaimTxManager) processDepositStatusL1(newGer *etherman.GlobalExitRoot) error {
	deposits, err := tm.getDeposits(newGer)
	if err != nil {
		return err
	}

	log.Debug("createClaimTx deposits-num:", len(deposits))
	for _, deposit := range deposits {
		dbTx, err := tm.storage.BeginDBTransaction(tm.ctx)
		if err != nil {
			return err
		}
		err = tm.storage.UpdateL1DepositStatus(tm.ctx, deposit.DepositCount, newGer.Time, dbTx)
		if err != nil {
			log.Errorf("error update deposit %d status. Error: %v", deposit.DepositCount, err)
			tm.rollbackStore(dbTx)
			return err
		}
		claimHash, err := tm.bridgeService.GetDepositStatus(tm.ctx, deposit.DepositCount, deposit.DestinationNetwork)
		if err != nil {
			log.Errorf("error getting deposit status for deposit %d. Error: %v", deposit.DepositCount, err)
			tm.rollbackStore(dbTx)
			return err
		}
		if len(claimHash) > 0 || (deposit.LeafType == LeafTypeMessage && !tm.isDepositMessageAllowed(deposit)) {
			log.Infof("Ignoring deposit: %d, leafType: %d, claimHash: %s", deposit.DepositCount, deposit.LeafType, claimHash)
			continue
		}
		log.Infof("create the claim tx for the deposit %d", deposit.DepositCount)
		ger, proves, err := tm.bridgeService.GetClaimProof(deposit.DepositCount, deposit.NetworkID, dbTx)
		if err != nil {
			log.Errorf("error getting Claim Proof for deposit %d. Error: %v", deposit.DepositCount, err)
			tm.rollbackStore(dbTx)
			return err
		}
		log.Infof("get the claim proof for the deposit %d successfully", deposit.DepositCount)
		var mtProves [mtHeight][keyLen]byte
		for i := 0; i < mtHeight; i++ {
			mtProves[i] = proves[i]
		}
		tx, err := tm.l2Node.BuildSendClaim(tm.ctx, deposit, mtProves,
			&etherman.GlobalExitRoot{
				ExitRoots: []common.Hash{
					ger.ExitRoots[0],
					ger.ExitRoots[1],
				}}, 1, 1, 1,
			tm.auth)
		if err != nil {
			log.Errorf("error BuildSendClaim tx for deposit %d. Error: %v", deposit.DepositCount, err)
			tm.rollbackStore(dbTx)
			return err
		}
		if err = tm.addClaimTx(deposit.DepositCount, tm.auth.From, tx.To(), nil, tx.Data(), dbTx); err != nil {
			log.Errorf("error adding claim tx for deposit %d. Error: %v", deposit.DepositCount, err)
			tm.rollbackStore(dbTx)
			return err
		}

<<<<<<< HEAD
		err = tm.storage.UpdateL1DepositStatus(tm.ctx, deposit.DepositCount, ger.Time, dbTx)
		if err != nil {
			log.Errorf("error update deposit %d status. Error: %v", deposit.DepositCount, err)
			tm.rollbackStore(dbTx)
			return err
		}

		// There can be cases that the deposit can be ready for claim (and even claimed) before it reached 64 block confirmations
		// (for example, in devnet where the block confirmations required is lower)
		// To prevent duplicated push in such cases (which can cause unexpected behavior), we need to remove the tx from
		// the block->tx mapping cache
		err = tm.redisStorage.DeleteBlockDeposit(tm.ctx, deposit)
		if err != nil {
			log.Errorf("failed to delete deposit %d from block num cache, error: %v", deposit.DepositCount, err)
			tm.rollbackStore(dbTx)
			return err
		}

=======
>>>>>>> f1d670a8
		err = tm.storage.Commit(tm.ctx, dbTx)
		if err != nil {
			log.Errorf("AddClaimTx committing dbTx. Err: %v", err)
			rollbackErr := tm.storage.Rollback(tm.ctx, dbTx)
			if rollbackErr != nil {
				log.Fatalf("claimtxman error rolling back state. RollbackErr: %s, err: %s", rollbackErr.Error(), err.Error())
				return rollbackErr
			}
			log.Fatalf("AddClaimTx committing dbTx, err: %s", err.Error())
			return err
		}
		log.Infof("add claim tx for the deposit %d blockID %d successfully", deposit.DepositCount, deposit.BlockID)

		// Notify FE that tx is pending auto claim
		go tm.pushTransactionUpdate(deposit, uint32(pb.TransactionStatus_TX_PENDING_AUTO_CLAIM))
	}
	return nil
}

func (tm *ClaimTxManager) rollbackStore(dbTx pgx.Tx) {
	rollbackErr := tm.storage.Rollback(tm.ctx, dbTx)
	if rollbackErr != nil {
		log.Errorf("claimtxman error rolling back state. RollbackErr: %v", rollbackErr)
	}
}

func (tm *ClaimTxManager) processDepositStatus(ger *etherman.GlobalExitRoot, dbTx pgx.Tx) error {
	if ger.BlockID != 0 { // L2 exit root is updated
		log.Infof("Rollup exitroot %v is updated", ger.ExitRoots[1])
		deposits, err := tm.storage.UpdateL2DepositsStatusWithBackDeposits(tm.ctx, ger.ExitRoots[1][:], ger.Time, dbTx)
		if err != nil {
			log.Errorf("error getting and updating L2DepositsStatus. Error: %v", err)
			return err
		}
		// todo: bard delete test log
		log.Debugf("begin send deposits for l1 ready_claim, blockId: %v, blockNumber: %v, deposit size: %v", ger.BlockID, ger.BlockNumber,
			len(deposits))
		for _, deposit := range deposits {
			// todo: bard delete test log
			log.Debugf("send l1 ready claim for tx: %v", deposit.TxHash)
			// Notify FE that tx is pending auto claim
			go tm.pushTransactionUpdate(deposit, uint32(pb.TransactionStatus_TX_PENDING_USER_CLAIM))
		}
	} else { // L1 exit root is updated in the trusted state
		log.Infof("Mainnet exitroot %v is updated", ger.ExitRoots[0])
		deposits, err := tm.storage.UpdateL1DepositsStatus(tm.ctx, ger.ExitRoots[0][:], ger.Time, dbTx)
		if err != nil {
			log.Errorf("error getting and updating L1DepositsStatus. Error: %v", err)
			return err
		}
		log.Debugf("Mainnet deposits count %d", len(deposits))
		for _, deposit := range deposits {
			claimHash, err := tm.bridgeService.GetDepositStatus(tm.ctx, deposit.DepositCount, deposit.DestinationNetwork)
			if err != nil {
				log.Errorf("error getting deposit status for deposit %d. Error: %v", deposit.DepositCount, err)
				return err
			}
			if len(claimHash) > 0 || (deposit.LeafType == LeafTypeMessage && !tm.isDepositMessageAllowed(deposit)) {
				log.Infof("Ignoring deposit: %d, leafType: %d, claimHash: %s, deposit.OriginalAddress: %s", deposit.DepositCount, deposit.LeafType, claimHash, deposit.OriginalAddress.String())
				continue
			}
			log.Infof("create the claim tx for the deposit %d", deposit.DepositCount)
			ger, proves, err := tm.bridgeService.GetClaimProof(deposit.DepositCount, deposit.NetworkID, dbTx)
			if err != nil {
				log.Errorf("error getting Claim Proof for deposit %d. Error: %v", deposit.DepositCount, err)
				return err
			}
			log.Debugf("get claim proof done for the deposit %d", deposit.DepositCount)
			var mtProves [mtHeight][keyLen]byte
			for i := 0; i < mtHeight; i++ {
				mtProves[i] = proves[i]
			}
			tx, err := tm.l2Node.BuildSendClaim(tm.ctx, deposit, mtProves,
				&etherman.GlobalExitRoot{
					ExitRoots: []common.Hash{
						ger.ExitRoots[0],
						ger.ExitRoots[1],
					}}, 1, 1, 1,
				tm.auth)
			if err != nil {
				log.Errorf("error BuildSendClaim tx for deposit %d. Error: %v", deposit.DepositCount, err)
				return err
			}
			log.Debugf("claimTx for deposit %d build successfully %d", deposit.DepositCount)
			if err = tm.addClaimTx(deposit.DepositCount, tm.auth.From, tx.To(), nil, tx.Data(), dbTx); err != nil {
				log.Errorf("error adding claim tx for deposit %d. Error: %v", deposit.DepositCount, err)
				return err
			}
			log.Debugf("claimTx for deposit %d save successfully %d", deposit.DepositCount)

			// Notify FE that tx is pending auto claim
			go tm.pushTransactionUpdate(deposit, uint32(pb.TransactionStatus_TX_PENDING_AUTO_CLAIM))
		}
	}
	return nil
}

func (tm *ClaimTxManager) isDepositMessageAllowed(deposit *etherman.Deposit) bool {
	for _, addr := range tm.cfg.AuthorizedClaimMessageAddresses {
		if deposit.OriginalAddress == addr {
			log.Infof("MessageBridge from authorized account detected: %+v, account: %s", deposit, addr.String())
			return true
		}
	}
	log.Infof("MessageBridge Not authorized. DepositCount: %d", deposit.DepositCount)
	return false
}

func (tm *ClaimTxManager) getNextNonce(from common.Address) (uint64, error) {
	nonce, err := tm.l2Node.NonceAt(tm.ctx, from, nil)
	if err != nil {
		return 0, err
	}
	if tempNonce, found := tm.nonceCache.Get(from.Hex()); found {
		if tempNonce >= nonce {
			nonce = tempNonce + 1
		}
	}
	tm.nonceCache.Add(from.Hex(), nonce)
	return nonce, nil
}

func (tm *ClaimTxManager) addClaimTx(depositCount uint, from common.Address, to *common.Address, value *big.Int, data []byte, dbTx pgx.Tx) error {
	// get gas
	tx := ethereum.CallMsg{
		From:  from,
		To:    to,
		Value: value,
		Data:  data,
	}
	log.Debugf("addClaimTx deposit: %d", depositCount)
	gas, err := tm.l2Node.EstimateGas(tm.ctx, tx)
	for i := 1; err != nil && err.Error() != runtime.ErrExecutionReverted.Error() && i < tm.cfg.RetryNumber; i++ {
		log.Warnf("error while doing gas estimation. Retrying... Error: %v, Data: %s", err, common.Bytes2Hex(data))
		time.Sleep(tm.cfg.RetryInterval.Duration)
		gas, err = tm.l2Node.EstimateGas(tm.ctx, tx)
	}
	if err != nil {
		log.Errorf("failed to estimate gas. Ignoring tx... Error: %v, data: %s", err, common.Bytes2Hex(data))
		return nil
	}
	// get next nonce
	nonce, err := tm.getNextNonce(from)
	if err != nil {
		err := fmt.Errorf("failed to get current nonce: %v", err)
		log.Errorf("error getting next nonce. Error: %s", err.Error())
		return err
	}

	// create monitored tx
	mTx := ctmtypes.MonitoredTx{
		DepositID: depositCount, From: from, To: to,
		Nonce: nonce, Value: value, Data: data,
		Gas: gas, Status: ctmtypes.MonitoredTxStatusCreated,
	}

	// add to storage
	err = tm.storage.AddClaimTx(tm.ctx, mTx, dbTx)
	if err != nil {
		err := fmt.Errorf("failed to add tx to get monitored: %v", err)
		log.Errorf("error adding claim tx to db. Error: %s", err.Error())
		return err
	}
	log.Debugf("addClaimTx successfully depositCount: %d", depositCount)

	return nil
}

// monitorTxs process all pending monitored tx
func (tm *ClaimTxManager) monitorTxs(ctx context.Context) error {
	mLog := log.WithFields(utils.TraceID, ctx.Value(utils.CtxTraceID))

	dbTx, err := tm.storage.BeginDBTransaction(ctx)
	if err != nil {
		return err
	}
	mLog.Infof("monitorTxs begin")

	statusesFilter := []ctmtypes.MonitoredTxStatus{ctmtypes.MonitoredTxStatusCreated}
	mTxs, err := tm.storage.GetClaimTxsByStatus(ctx, statusesFilter, dbTx)
	if err != nil {
		mLog.Errorf("failed to get created monitored txs: %v", err)
		rollbackErr := tm.storage.Rollback(tm.ctx, dbTx)
		if rollbackErr != nil {
			mLog.Errorf("claimtxman error rolling back state. RollbackErr: %s, err: %v", rollbackErr.Error(), err)
			return rollbackErr
		}
		return fmt.Errorf("failed to get created monitored txs: %v", err)
	}
	mLog.Infof("found %v monitored tx to process", len(mTxs))

	isResetNonce := false // it will reset the nonce in one cycle
	for _, mTx := range mTxs {
		if isResetNonce {
			break
		}
		mTx := mTx // force variable shadowing to avoid pointer conflicts
		mTxLog := mLog.WithFields("monitoredTx", mTx.DepositID)
		mTxLog.Infof("processing tx with nonce %d", mTx.Nonce)
		// Check the claim table to see whether the transaction has already been claimed by some other methods
		_, err = tm.storage.GetClaim(ctx, mTx.DepositID, tm.l2NetworkID, dbTx)
		if err != nil && err != gerror.ErrStorageNotFound {
			mTxLog.Errorf("failed to get claim tx: %v", err)
			return err
		}
		if err == nil {
			mTxLog.Infof("Tx has already been claimed")
			mTx.Status = ctmtypes.MonitoredTxStatusConfirmed
			// Update monitored txs status to confirmed
			err = tm.storage.UpdateClaimTx(ctx, mTx, dbTx)
			if err != nil {
				mTxLog.Errorf("failed to update tx status to confirmed: %v", err)
			}
			continue
		}

		// check if any of the txs in the history was mined
		mined := false
		var receipt *types.Receipt
		hasFailedReceipts := false
		allHistoryTxMined := true
		receiptSuccessful := false

		for txHash := range mTx.History {
			mTxLog.Infof("Checking if tx %s is mined", txHash.String())
			mined, receipt, err = tm.l2Node.CheckTxWasMined(ctx, txHash)
			if err != nil {
				mTxLog.Errorf("failed to check if tx %s was mined: %v", txHash.String(), err)
				continue
			}

			// if the tx is not mined yet, check that not all the tx were mined and go to the next
			if !mined {
				// check if the tx is in the pending pool
				_, _, err = tm.l2Node.TransactionByHash(ctx, txHash)
				if err != nil {
					mTxLog.Errorf("error getting txByHash %s. Error: %v", txHash.String(), err)
					// Retry if the tx has not appeared in the pool yet.
					for i := 0; i < tm.cfg.RetryNumber && err != nil; i++ {
						mTxLog.Warn("waiting and retrying to find the tx in the pool. TxHash: %s. Error: %v", txHash.String(), err)
						time.Sleep(tm.cfg.RetryInterval.Duration)
						_, _, err = tm.l2Node.TransactionByHash(ctx, txHash)
					}
					if errors.Is(err, ethereum.NotFound) {
						_ = tm.ResetL2NodeNonce(&mTx)
						if signedTx, err := tm.auth.Signer(mTx.From, mTx.Tx()); err == nil {
							_ = tm.l2Node.SendTransaction(ctx, signedTx)
						}
						mTxLog.Error("maximum retries and the tx is still missing in the pool. TxHash: ", txHash.String())
						hasFailedReceipts = true
						continue
					} else if err != nil {
						mTxLog.Errorf("failed to retry to get tx %s: %v", txHash.String(), err)
						continue
					}
				}
				log.Infof("tx: %s not mined yet", txHash.String())

				allHistoryTxMined = false
				continue
			}

			// if the tx was mined successfully we can break the loop and proceed
			if receipt.Status == types.ReceiptStatusSuccessful {
				mTxLog.Infof("tx %s was mined successfully", txHash.String())
				receiptSuccessful = true
				mTx.Status = ctmtypes.MonitoredTxStatusConfirmed
				// update monitored tx changes into storage
				err = tm.storage.UpdateClaimTx(ctx, mTx, dbTx)
				if err != nil {
					mTxLog.Errorf("failed to update monitored tx when confirmed: %v", err)
				}
				break
			}

			// if the tx was mined but failed, we continue to consider it was not mined
			// and store the failed receipt to be used to check if nonce needs to be reviewed
			mined = false
			hasFailedReceipts = true
		}

		if receiptSuccessful {
			continue
		}

		// if the history size reaches the max history size, this means something is really wrong with
		// this Tx and we are not able to identify automatically, so we mark this as failed to let the
		// caller know something is not right and needs to be review and to avoid to monitor this
		// tx infinitely
		if allHistoryTxMined && len(mTx.History) >= maxHistorySize {
			mTx.Status = ctmtypes.MonitoredTxStatusFailed
			mTxLog.Infof("marked as failed because reached the history size limit (%d)", maxHistorySize)
			// update monitored tx changes into storage
			err = tm.storage.UpdateClaimTx(ctx, mTx, dbTx)
			if err != nil {
				mTxLog.Errorf("failed to update monitored tx when max history size limit reached: %v", err)
			}

			// Notify FE that tx is pending user claim
			go func() {
				// Retrieve L1 transaction info
				deposit, err := tm.storage.GetDeposit(ctx, mTx.DepositID, 0, nil)
				if err != nil {
					log.Errorf("push message: GetDeposit error: %v", err)
					return
				}
				tm.pushTransactionUpdate(deposit, uint32(pb.TransactionStatus_TX_PENDING_USER_CLAIM))
			}()
			continue
		}

		// if we have failed receipts, this means at least one of the generated txs was mined
		// so maybe the current nonce was already consumed, then we need to check if there are
		// tx that were not mined yet, if so, we just need to wait, because maybe one of them
		// will get mined successfully
		if allHistoryTxMined {
			// in case of all tx were mined and none of them were mined successfully, we need to
			// review the tx information
			if hasFailedReceipts {
				mTxLog.Infof("monitored tx needs to be updated")
				err := tm.ReviewMonitoredTx(ctx, &mTx, true)
				if err != nil {
					mTxLog.Errorf("failed to review monitored tx: %v", err)
					continue
				}
			}

			// GasPrice is set here to use always the proper and most accurate value right before sending it to L2
			gasPrice := big.NewInt(0)
			if !tm.cfg.FreeGas {
				gasPrice, err = tm.l2Node.SuggestGasPrice(ctx)
				if err != nil {
					mTxLog.Errorf("failed to get suggested gasPrice. Error: %v", err)
					continue
				}
			}

			//Multiply gasPrice by 10 to increase the efficiency of the tx in the sequence
			mTx.GasPrice = big.NewInt(0).Mul(gasPrice, big.NewInt(10)) //nolint:gomnd
			log.Infof("Using gasPrice: %s. The gasPrice suggested by the network is %s", mTx.GasPrice.String(), gasPrice.String())

			// rebuild transaction
			tx := mTx.Tx()
			mTxLog.Debugf("unsigned tx created for monitored tx")

			var signedTx *types.Transaction
			// sign tx
			signedTx, err = tm.auth.Signer(mTx.From, tx)
			if err != nil {
				mTxLog.Errorf("failed to sign tx %v created from monitored tx: %v", tx.Hash().String(), err)
				continue
			}
			mTxLog.Debugf("signed tx %v created using gasPrice: %s", signedTx.Hash().String(), signedTx.GasPrice().String())

			// add tx to monitored tx history
			err = mTx.AddHistory(signedTx)
			if errors.Is(err, ctmtypes.ErrAlreadyExists) {
				mTxLog.Infof("signed tx already existed in the history")
			} else if err != nil {
				mTxLog.Errorf("failed to add signed tx to monitored tx history: %v", err)
				continue
			}

			// check if the tx is already in the network, if not, send it
			_, _, err = tm.l2Node.TransactionByHash(ctx, signedTx.Hash())
			if errors.Is(err, ethereum.NotFound) {
				err := tm.l2Node.SendTransaction(ctx, signedTx)
				if err != nil {
					mTxLog.Errorf("failed to send tx %s to network: %v", signedTx.Hash().String(), err)
					var reviewNonce bool
					if err.Error() == pool.ErrNonceTooLow.Error() {
						mTxLog.Infof("nonce error detected, Nonce used: %d", signedTx.Nonce())
						if !isResetNonce {
							isResetNonce = true
							tm.nonceCache.Remove(mTx.From.Hex())
							mTxLog.Infof("nonce cache cleared for address %v", mTx.From.Hex())
						}
						reviewNonce = true
					} else if err.Error() == pool.ErrNonceTooHigh.Error() {
						if !isResetNonce {
							isResetNonce = true
							_ = tm.ResetL2NodeNonce(&mTx)
							mTxLog.Infof("nonce ResetL2NodeNonce %v", mTx.From.Hex())
							if signedTx, err := tm.auth.Signer(mTx.From, mTx.Tx()); err == nil {
								_ = tm.l2Node.SendTransaction(ctx, signedTx)
							}
						}
					}
					mTx.RemoveHistory(signedTx)
					// we should rebuild the monitored tx to fix the nonce
					err := tm.ReviewMonitoredTx(ctx, &mTx, reviewNonce)
					if err != nil {
						mTxLog.Errorf("failed to review monitored tx: %v", err)
					}
				}
			} else if err != nil && !errors.Is(err, ethereum.NotFound) {
				mTxLog.Error("unexpected error getting TransactionByHash. Error: ", err)
			} else {
				mTxLog.Infof("signed tx %v already found in the network for the monitored tx.", signedTx.Hash().String())
			}

			// update monitored tx changes into storage
			err = tm.storage.UpdateClaimTx(ctx, mTx, dbTx)
			if err != nil {
				mTxLog.Errorf("failed to update monitored tx: %v", err)
				continue
			}
			mTxLog.Infof("signed tx %s added to the monitored tx history", signedTx.Hash().String())
		}
	}
	mLog.Infof("monitorTxs end")

	err = tm.storage.Commit(tm.ctx, dbTx)
	if err != nil {
		mLog.Errorf("UpdateClaimTx committing dbTx, err: %v", err)
		rollbackErr := tm.storage.Rollback(tm.ctx, dbTx)
		if rollbackErr != nil {
			mLog.Errorf("claimtxman error rolling back state. RollbackErr: %s, err: %v", rollbackErr.Error(), err)
			return rollbackErr
		}
		return err
	}

	mLog.Infof("monitorTxs committed")
	return nil
}

func (tm *ClaimTxManager) ResetL2NodeNonce(mTx *ctmtypes.MonitoredTx) error {
	mTxLog := log.WithFields("monitoredTx", mTx.DepositID)
	mTxLog.Debug("ResetL2NodeNonce")
	nonce, err := tm.l2Node.NonceAt(tm.ctx, mTx.From, nil)
	if err != nil {
		return err
	}
	mTxLog.Debugf("ResetL2NodeNonce mtxNonce:%d, new nonce:%d", mTx.Nonce, nonce)
	mTx.Nonce = nonce
	return nil
}

// ReviewMonitoredTx checks if tx needs to be updated
// accordingly to the current information stored and the current
// state of the blockchain
func (tm *ClaimTxManager) ReviewMonitoredTx(ctx context.Context, mTx *ctmtypes.MonitoredTx, reviewNonce bool) error {
	mTxLog := log.WithFields("monitoredTx", mTx.DepositID)
	mTxLog.Debug("reviewing")
	// get gas
	tx := ethereum.CallMsg{
		From:  mTx.From,
		To:    mTx.To,
		Value: mTx.Value,
		Data:  mTx.Data,
	}
	gas, err := tm.l2Node.EstimateGas(ctx, tx)
	for i := 1; err != nil && err.Error() != runtime.ErrExecutionReverted.Error() && i < tm.cfg.RetryNumber; i++ {
		mTxLog.Warnf("error during gas estimation. Retrying... Error: %v, Data: %s", err, common.Bytes2Hex(tx.Data))
		time.Sleep(tm.cfg.RetryInterval.Duration)
		gas, err = tm.l2Node.EstimateGas(tm.ctx, tx)
	}
	if err != nil {
		err := fmt.Errorf("failed to estimate gas. Error: %v, Data: %s", err, common.Bytes2Hex(tx.Data))
		mTxLog.Errorf("error: %s", err.Error())
		return err
	}

	// check gas
	if gas > mTx.Gas {
		mTxLog.Infof("monitored tx gas updated from %v to %v", mTx.Gas, gas)
		mTx.Gas = gas
	}

	if reviewNonce {
		// check nonce
		nonce, err := tm.getNextNonce(mTx.From)
		if err != nil {
			err := fmt.Errorf("failed to get nonce: %w", err)
			mTxLog.Errorf(err.Error())
			return err
		}
		mTxLog.Infof("monitored tx nonce from %v to %v", mTx.Nonce, nonce)
		if nonce != mTx.Nonce {
			mTxLog.Infof("monitored tx nonce updated from %v to %v", mTx.Nonce, nonce)
			mTx.Nonce = nonce
		}
	}

	return nil
}

// Push message to FE to notify about tx status change
func (tm *ClaimTxManager) pushTransactionUpdate(deposit *etherman.Deposit, status uint32) {
	if tm.messagePushProducer == nil {
		return
	}
	estimateTime := uint64(0)
	if deposit.NetworkID != 0 {
		estimateTime = pushtask.GetAvgVerifyDuration(tm.ctx, tm.redisStorage)
	}
	err := tm.messagePushProducer.PushTransactionUpdate(&pb.Transaction{
		FromChain:    uint32(deposit.NetworkID),
		ToChain:      uint32(deposit.DestinationNetwork),
		TxHash:       deposit.TxHash.String(),
		Index:        uint64(deposit.DepositCount),
		Status:       status,
		DestAddr:     deposit.DestinationAddress.Hex(),
		EstimateTime: uint32(estimateTime),
	})
	if err != nil {
		log.Errorf("PushTransactionUpdate error: %v", err)
	}
}<|MERGE_RESOLUTION|>--- conflicted
+++ resolved
@@ -288,14 +288,6 @@
 			return err
 		}
 
-<<<<<<< HEAD
-		err = tm.storage.UpdateL1DepositStatus(tm.ctx, deposit.DepositCount, ger.Time, dbTx)
-		if err != nil {
-			log.Errorf("error update deposit %d status. Error: %v", deposit.DepositCount, err)
-			tm.rollbackStore(dbTx)
-			return err
-		}
-
 		// There can be cases that the deposit can be ready for claim (and even claimed) before it reached 64 block confirmations
 		// (for example, in devnet where the block confirmations required is lower)
 		// To prevent duplicated push in such cases (which can cause unexpected behavior), we need to remove the tx from
@@ -307,8 +299,6 @@
 			return err
 		}
 
-=======
->>>>>>> f1d670a8
 		err = tm.storage.Commit(tm.ctx, dbTx)
 		if err != nil {
 			log.Errorf("AddClaimTx committing dbTx. Err: %v", err)
