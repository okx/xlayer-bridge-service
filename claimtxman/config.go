package claimtxman

import (
	"github.com/0xPolygonHermez/zkevm-node/config/types"
	"github.com/ethereum/go-ethereum/common"
)

// Config is configuration for L2 claim transaction manager
type Config struct {
	//Enabled whether to enable this module
	Enabled bool `mapstructure:"Enabled"`
	// FrequencyToMonitorTxs frequency of the resending failed txs
	FrequencyToMonitorTxs types.Duration `mapstructure:"FrequencyToMonitorTxs"`
	// PrivateKey defines the key store file that is going
	// to be read in order to provide the private key to sign the claim txs
	PrivateKey types.KeystoreFileConfig `mapstructure:"PrivateKey"`
	// RetryInterval is time between each retry
	RetryInterval types.Duration `mapstructure:"RetryInterval"`
	// RetryNumber is the number of retries before giving up
	RetryNumber int `mapstructure:"RetryNumber"`
<<<<<<< HEAD
	// FreeGas enabled whether gas price is 0
	FreeGas bool `mapstructure:"FreeGas"`
	//OptClaim enabled store claimTx into storage every deposit
	OptClaim bool `mapstructure:"OptClaim"`
	//GerThreshold is the number of check the deposit which ready_for_claim is false
	GerThreshold int `mapstructure:"GerThreshold"`
=======
	// AuthorizedClaimMessageAddresses are the allowed address to bridge message with autoClaim
	AuthorizedClaimMessageAddresses []common.Address `mapstructure:"AuthorizedClaimMessageAddresses"`
>>>>>>> 7d3d3bbe
}<|MERGE_RESOLUTION|>--- conflicted
+++ resolved
@@ -18,15 +18,12 @@
 	RetryInterval types.Duration `mapstructure:"RetryInterval"`
 	// RetryNumber is the number of retries before giving up
 	RetryNumber int `mapstructure:"RetryNumber"`
-<<<<<<< HEAD
 	// FreeGas enabled whether gas price is 0
 	FreeGas bool `mapstructure:"FreeGas"`
 	//OptClaim enabled store claimTx into storage every deposit
 	OptClaim bool `mapstructure:"OptClaim"`
 	//GerThreshold is the number of check the deposit which ready_for_claim is false
 	GerThreshold int `mapstructure:"GerThreshold"`
-=======
 	// AuthorizedClaimMessageAddresses are the allowed address to bridge message with autoClaim
 	AuthorizedClaimMessageAddresses []common.Address `mapstructure:"AuthorizedClaimMessageAddresses"`
->>>>>>> 7d3d3bbe
 }