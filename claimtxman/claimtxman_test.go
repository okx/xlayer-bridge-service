--- conflicted
+++ resolved
@@ -181,11 +181,7 @@
 	require.Equal(t, uint(1), deposits[0].DepositCount)
 	require.Equal(t, uint(0), deposits[0].NetworkID)
 
-<<<<<<< HEAD
-	require.NoError(t, pg.UpdateL2DepositsStatus(ctx, l2Root, block.ReceivedAt, 1, nil))
-=======
-	require.NoError(t, pg.UpdateL2DepositsStatus(ctx, l2Root, 1, 1, nil))
->>>>>>> 1c2f0863
+	require.NoError(t, pg.UpdateL2DepositsStatus(ctx, l2Root, block.ReceivedAt, 1, 1, nil))
 	deposits, err = pg.GetDeposits(ctx, destAdr, 10, 0, nil)
 	require.NoError(t, err)
 	require.Len(t, deposits, 2)
@@ -262,11 +258,7 @@
 	require.NoError(t, err)
 
 	// This root is for network 1, this won't upgrade anything
-<<<<<<< HEAD
-	require.NoError(t, pg.UpdateL2DepositsStatus(ctx, l2Root1, block2.ReceivedAt, 2, nil))
-=======
-	require.NoError(t, pg.UpdateL2DepositsStatus(ctx, l2Root1, 1, 2, nil))
->>>>>>> 1c2f0863
+	require.NoError(t, pg.UpdateL2DepositsStatus(ctx, l2Root1, block2.ReceivedAt, 1, 2, nil))
 	deposits, err := pg.GetDeposits(ctx, destAdr, 10, 0, nil)
 	require.NoError(t, err)
 	require.Len(t, deposits, 2)
@@ -274,33 +266,21 @@
 	require.False(t, deposits[0].ReadyForClaim)
 
 	// This root is for network 2, this won't upgrade anything
-<<<<<<< HEAD
-	require.NoError(t, pg.UpdateL2DepositsStatus(ctx, l2Root2, block2.ReceivedAt, 1, nil))
-=======
-	require.NoError(t, pg.UpdateL2DepositsStatus(ctx, l2Root2, 1, 1, nil))
->>>>>>> 1c2f0863
+	require.NoError(t, pg.UpdateL2DepositsStatus(ctx, l2Root2, block2.ReceivedAt, 1, 1, nil))
 	deposits, err = pg.GetDeposits(ctx, destAdr, 10, 0, nil)
 	require.NoError(t, err)
 	require.Len(t, deposits, 2)
 	require.False(t, deposits[1].ReadyForClaim)
 	require.False(t, deposits[0].ReadyForClaim)
 
-<<<<<<< HEAD
-	require.NoError(t, pg.UpdateL2DepositsStatus(ctx, l2Root1, block2.ReceivedAt, 1, nil))
-=======
-	require.NoError(t, pg.UpdateL2DepositsStatus(ctx, l2Root1, 1, 1, nil))
->>>>>>> 1c2f0863
+	require.NoError(t, pg.UpdateL2DepositsStatus(ctx, l2Root1, block2.ReceivedAt, 1, 1, nil))
 	deposits, err = pg.GetDeposits(ctx, destAdr, 10, 0, nil)
 	require.NoError(t, err)
 	require.Len(t, deposits, 2)
 	require.True(t, deposits[1].ReadyForClaim)
 	require.False(t, deposits[0].ReadyForClaim)
 
-<<<<<<< HEAD
-	require.NoError(t, pg.UpdateL2DepositsStatus(ctx, l2Root2, block2.ReceivedAt, 2, nil))
-=======
-	require.NoError(t, pg.UpdateL2DepositsStatus(ctx, l2Root2, 1, 2, nil))
->>>>>>> 1c2f0863
+	require.NoError(t, pg.UpdateL2DepositsStatus(ctx, l2Root2, block2.ReceivedAt, 1, 2, nil))
 	deposits, err = pg.GetDeposits(ctx, destAdr, 10, 0, nil)
 	require.NoError(t, err)
 	require.Len(t, deposits, 2)
