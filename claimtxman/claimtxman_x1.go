--- conflicted
+++ resolved
@@ -229,15 +229,9 @@
 			tm.rollbackStore(ctx, dbTx)
 			return err
 		}
-<<<<<<< HEAD
-		if err = tm.addClaimTx(ctx, deposit.DepositCount, tm.auth.From, tx.To(), nil, tx.Data(), dbTx); err != nil {
+		if err = tm.addClaimTxX1(ctx, deposit.DepositCount, tm.auth.From, tx.To(), nil, tx.Data(), dbTx); err != nil {
 			logger.Errorf("error adding claim tx for deposit %d. Error: %v", deposit.DepositCount, err)
 			tm.rollbackStore(ctx, dbTx)
-=======
-		if err = tm.addClaimTxX1(deposit.DepositCount, tm.auth.From, tx.To(), nil, tx.Data(), dbTx); err != nil {
-			log.Errorf("error adding claim tx for deposit %d. Error: %v", deposit.DepositCount, err)
-			tm.rollbackStore(dbTx)
->>>>>>> 8c532e93
 			return err
 		}
 
@@ -362,7 +356,8 @@
 	return nil
 }
 
-func (tm *ClaimTxManager) addClaimTxX1(depositCount uint, from common.Address, to *common.Address, value *big.Int, data []byte, dbTx pgx.Tx) error {
+func (tm *ClaimTxManager) addClaimTxX1(ctx context.Context, depositCount uint, from common.Address, to *common.Address, value *big.Int, data []byte, dbTx pgx.Tx) error {
+	logger := log.LoggerFromCtx(ctx)
 	// get gas
 	tx := ethereum.CallMsg{
 		From:  from,
@@ -370,15 +365,15 @@
 		Value: value,
 		Data:  data,
 	}
-	log.Debugf("addClaimTx deposit: %d", depositCount)
-	gas, err := tm.l2Node.EstimateGas(tm.ctx, tx)
+	logger.Debugf("addClaimTx deposit: %d", depositCount)
+	gas, err := tm.l2Node.EstimateGas(ctx, tx)
 	for i := 1; err != nil && err.Error() != runtime.ErrExecutionReverted.Error() && i < tm.cfg.RetryNumber; i++ {
-		log.Warnf("error while doing gas estimation. Retrying... Error: %v, Data: %s", err, common.Bytes2Hex(data))
+		logger.Warnf("error while doing gas estimation. Retrying... Error: %v, Data: %s", err, common.Bytes2Hex(data))
 		time.Sleep(tm.cfg.RetryInterval.Duration)
-		gas, err = tm.l2Node.EstimateGas(tm.ctx, tx)
-	}
-	if err != nil {
-		log.Errorf("failed to estimate gas. Ignoring tx... Error: %v, data: %s", err, common.Bytes2Hex(data))
+		gas, err = tm.l2Node.EstimateGas(ctx, tx)
+	}
+	if err != nil {
+		logger.Errorf("failed to estimate gas. Ignoring tx... Error: %v, data: %s", err, common.Bytes2Hex(data))
 		return nil
 	}
 
@@ -390,13 +385,13 @@
 	}
 
 	// add to storage
-	err = tm.storage.AddClaimTx(tm.ctx, mTx, dbTx)
+	err = tm.storage.AddClaimTx(ctx, mTx, dbTx)
 	if err != nil {
 		err := fmt.Errorf("failed to add tx to get monitored: %v", err)
-		log.Errorf("error adding claim tx to db. Error: %s", err.Error())
-		return err
-	}
-	log.Debugf("addClaimTx successfully depositCount: %d", depositCount)
+		logger.Errorf("error adding claim tx to db. Error: %s", err.Error())
+		return err
+	}
+	logger.Debugf("addClaimTx successfully depositCount: %d", depositCount)
 
 	return nil
 }
@@ -474,13 +469,6 @@
 						_, _, err = tm.l2Node.TransactionByHash(ctx, txHash)
 					}
 					if errors.Is(err, ethereum.NotFound) {
-<<<<<<< HEAD
-						_ = tm.ResetL2NodeNonce(ctx, &mTx)
-						if signedTx, err := tm.auth.Signer(mTx.From, mTx.Tx()); err == nil {
-							_ = tm.l2Node.SendTransaction(ctx, signedTx)
-						}
-=======
->>>>>>> 8c532e93
 						mTxLog.Error("maximum retries and the tx is still missing in the pool. TxHash: ", txHash.String())
 						hasFailedReceipts = true
 						continue
@@ -573,16 +561,13 @@
 			//Multiply gasPrice by 10 to increase the efficiency of the tx in the sequence
 			mTx.GasPrice = big.NewInt(0).Mul(gasPrice, big.NewInt(10)) //nolint:gomnd
 			mTxLog.Infof("Using gasPrice: %s. The gasPrice suggested by the network is %s", mTx.GasPrice.String(), gasPrice.String())
-<<<<<<< HEAD
-=======
 
 			// Calculate nonce before signing
-			err = tm.setTxNonce(&mTx)
+			err = tm.setTxNonce(ctx, &mTx)
 			if err != nil {
 				mTxLog.Errorf("failed to set tx nonce: %v", err)
 				continue
 			}
->>>>>>> 8c532e93
 
 			// rebuild transaction
 			tx := mTx.Tx()
@@ -619,19 +604,6 @@
 							tm.nonceCache.Remove(mTx.From.Hex())
 							mTxLog.Infof("nonce cache cleared for address %v", mTx.From.Hex())
 						}
-<<<<<<< HEAD
-						reviewNonce = true
-					} else if err.Error() == pool.ErrNonceTooHigh.Error() {
-						if !isResetNonce {
-							isResetNonce = true
-							_ = tm.ResetL2NodeNonce(ctx, &mTx)
-							mTxLog.Infof("nonce ResetL2NodeNonce %v", mTx.From.Hex())
-							if signedTx, err := tm.auth.Signer(mTx.From, mTx.Tx()); err == nil {
-								_ = tm.l2Node.SendTransaction(ctx, signedTx)
-							}
-						}
-=======
->>>>>>> 8c532e93
 					}
 					mTx.RemoveHistory(signedTx)
 					// we should rebuild the monitored tx to fix the nonce
@@ -672,16 +644,9 @@
 	return nil
 }
 
-<<<<<<< HEAD
-func (tm *ClaimTxManager) ResetL2NodeNonce(ctx context.Context, mTx *ctmtypes.MonitoredTx) error {
-	mTxLog := log.LoggerFromCtx(ctx)
-	mTxLog.Debug("ResetL2NodeNonce")
-	nonce, err := tm.l2Node.NonceAt(ctx, mTx.From, nil)
-=======
 // setTxNonce get the next nonce from the nonce cache and set it to the tx
-func (tm *ClaimTxManager) setTxNonce(mTx *ctmtypes.MonitoredTx) error {
-	nonce, err := tm.getNextNonce(mTx.From)
->>>>>>> 8c532e93
+func (tm *ClaimTxManager) setTxNonce(ctx context.Context, mTx *ctmtypes.MonitoredTx) error {
+	nonce, err := tm.getNextNonce(ctx, mTx.From)
 	if err != nil {
 		return errors.Wrap(err, "getNextNonce err")
 	}
@@ -722,7 +687,7 @@
 // accordingly to the current information stored and the current
 // state of the blockchain
 func (tm *ClaimTxManager) ReviewMonitoredTxX1(ctx context.Context, mTx *ctmtypes.MonitoredTx) error {
-	mTxLog := log.WithFields("monitoredTx", mTx.DepositID)
+	mTxLog := log.LoggerFromCtx(ctx)
 	mTxLog.Debug("reviewing")
 	// get gas
 	tx := ethereum.CallMsg{
@@ -735,7 +700,7 @@
 	for i := 1; err != nil && err.Error() != runtime.ErrExecutionReverted.Error() && i < tm.cfg.RetryNumber; i++ {
 		mTxLog.Warnf("error during gas estimation. Retrying... Error: %v, Data: %s", err, common.Bytes2Hex(tx.Data))
 		time.Sleep(tm.cfg.RetryInterval.Duration)
-		gas, err = tm.l2Node.EstimateGas(tm.ctx, tx)
+		gas, err = tm.l2Node.EstimateGas(ctx, tx)
 	}
 	if err != nil {
 		err := fmt.Errorf("failed to estimate gas. Error: %v, Data: %s", err, common.Bytes2Hex(tx.Data))
