package main

import (
	"os"
	"os/signal"

	"github.com/0xPolygonHermez/zkevm-bridge-service/bridgectrl"
	"github.com/0xPolygonHermez/zkevm-bridge-service/claimtxman"
	"github.com/0xPolygonHermez/zkevm-bridge-service/coinmiddleware"
	"github.com/0xPolygonHermez/zkevm-bridge-service/config"
	"github.com/0xPolygonHermez/zkevm-bridge-service/config/apolloconfig"
	"github.com/0xPolygonHermez/zkevm-bridge-service/db"
	"github.com/0xPolygonHermez/zkevm-bridge-service/estimatetime"
	"github.com/0xPolygonHermez/zkevm-bridge-service/etherman"
	"github.com/0xPolygonHermez/zkevm-bridge-service/localcache"
	"github.com/0xPolygonHermez/zkevm-bridge-service/messagepush"
	"github.com/0xPolygonHermez/zkevm-bridge-service/pushtask"
	"github.com/0xPolygonHermez/zkevm-bridge-service/redisstorage"
	"github.com/0xPolygonHermez/zkevm-bridge-service/sentinel"
	"github.com/0xPolygonHermez/zkevm-bridge-service/server"
	"github.com/0xPolygonHermez/zkevm-bridge-service/synchronizer"
	"github.com/0xPolygonHermez/zkevm-bridge-service/utils"
	"github.com/0xPolygonHermez/zkevm-bridge-service/utils/gerror"
	"github.com/0xPolygonHermez/zkevm-node/jsonrpc/client"
	"github.com/0xPolygonHermez/zkevm-node/log"
	"github.com/ethereum/go-ethereum/accounts/abi/bind"
	"github.com/urfave/cli/v2"
)

func runAPI(ctx *cli.Context) error {
	return startServer(ctx, withAPI())
}

func runTask(ctx *cli.Context) error {
	return startServer(ctx, withTasks())
}

func runPushTask(ctx *cli.Context) error {
	return startServer(ctx, withPushTasks())
}

func runAll(ctx *cli.Context) error {
	return startServer(ctx, withAPI(), withTasks(), withPushTasks())
}

type runOption struct {
	runAPI       bool
	runTasks     bool
	runPushTasks bool
}

type runOptionFunc func(opt *runOption)

func withAPI() runOptionFunc {
	return func(opt *runOption) {
		opt.runAPI = true
	}
}

func withTasks() runOptionFunc {
	return func(opt *runOption) {
		opt.runTasks = true
	}
}

func withPushTasks() runOptionFunc {
	return func(opt *runOption) {
		opt.runPushTasks = true
	}
}

func startServer(ctx *cli.Context, opts ...runOptionFunc) error {
	opt := &runOption{}
	for _, f := range opts {
		f(opt)
	}

	c, err := initCommon(ctx)
	if err != nil {
		return err
	}

	// Init sentinel
	if c.Apollo.Enabled {
		err = sentinel.InitApolloDataSource(c.Apollo)
	} else {
		err = sentinel.InitFileDataSource(c.BridgeServer.SentinelConfigFilePath)
	}
	if err != nil {
		log.Infof("init sentinel error[%v]; ignored and proceed with no sentinel config", err)
	}

	err = db.RunMigrations(c.SyncDB)
	if err != nil {
		log.Error(err)
		return err
	}

	l1ChainId := c.Etherman.L1ChainId
	l2ChainIds := c.Etherman.L2ChainIds
	var chainIDs = []uint{l1ChainId}
	chainIDs = append(chainIDs, l2ChainIds...)
	l1Etherman, l2Ethermans, err := newEthermans(c)
	if err != nil {
		log.Error(err)
		return err
	}

	networkID, err := l1Etherman.GetNetworkID(ctx.Context)
	log.Infof("main network id: %d", networkID)
	if err != nil {
		log.Error(err)
		return err
	}

	var networkIDs = []uint{networkID}
<<<<<<< HEAD
	for _, cl := range l2Ethermans {
		networkID, err := cl.GetNetworkID(ctx.Context)
=======
	for _, client := range l2Ethermans {
		networkID, err := client.GetNetworkID(ctx.Context)
>>>>>>> 1c2f0863
		if err != nil {
			log.Error(err)
			return err
		}
		log.Infof("l2 network id: %d", networkID)
		networkIDs = append(networkIDs, networkID)
	}

	l2NodeClients := make([]*utils.Client, len(c.Etherman.L2URLs))
	l2Auths := make([]*bind.TransactOpts, len(c.Etherman.L2URLs))
	for i := range c.Etherman.L2URLs {
		nodeClient, err := utils.NewClient(ctx.Context, c.Etherman.L2URLs[i], c.NetworkConfig.L2PolygonBridgeAddresses[i])
		if err != nil {
			log.Error(err)
			return err
		}
		auth, err := nodeClient.GetSignerFromKeystore(ctx.Context, c.ClaimTxManager.PrivateKey)
		if err != nil {
			log.Error(err)
			return err
		}
		l2NodeClients[i] = nodeClient
		l2Auths[i] = auth
	}

	storage, err := db.NewStorage(c.SyncDB)
	if err != nil {
		log.Error(err)
		return err
	}

	var bridgeController *bridgectrl.BridgeController

	if c.BridgeController.Store == "postgres" {
		bridgeController, err = bridgectrl.NewBridgeController(ctx.Context, c.BridgeController, networkIDs, storage)
		if err != nil {
			log.Error(err)
			return err
		}
	} else {
		log.Error(gerror.ErrStorageNotRegister)
		return gerror.ErrStorageNotRegister
	}

	apiStorage, err := db.NewStorage(c.BridgeServer.DB)
	if err != nil {
		log.Error(err)
		return err
	}
<<<<<<< HEAD

	redisStorage, err := redisstorage.NewRedisStorage(c.BridgeServer.Redis)
	if err != nil {
		log.Error(err)
		return err
	}

	mainCoinsCache, err := localcache.NewMainCoinsCache(apiStorage)
=======
	rollupID := l1Etherman.GetRollupID()
	bridgeService := server.NewBridgeService(c.BridgeServer, c.BridgeController.Height, networkIDs, apiStorage, rollupID)
	err = server.RunServer(c.BridgeServer, bridgeService)
>>>>>>> 1c2f0863
	if err != nil {
		log.Error(err)
		return err
	}

<<<<<<< HEAD
	err = estimatetime.InitDefaultCalculator(apiStorage)
	if err != nil {
		log.Error(err)
		return err
	}

	var messagePushProducer messagepush.KafkaProducer
	if c.MessagePushProducer.Enabled {
		log.Infof("message push producer's switch is open, so init producer!")
		messagePushProducer, err = messagepush.NewKafkaProducer(c.MessagePushProducer)
		if err != nil {
			log.Error(err)
			return err
		}
		defer func() {
			err := messagePushProducer.Close()
=======
	log.Debug("trusted sequencer URL ", c.Etherman.L2URLs[0])
	zkEVMClient := client.NewClient(c.Etherman.L2URLs[0])
	chExitRootEvent := make(chan *etherman.GlobalExitRoot)
	chSynced := make(chan uint)
	go runSynchronizer(ctx.Context, c.NetworkConfig.GenBlockNumber, bridgeController, l1Etherman, c.Synchronizer, storage, zkEVMClient, chExitRootEvent, chSynced)
	for _, client := range l2Ethermans {
		go runSynchronizer(ctx.Context, 0, bridgeController, client, c.Synchronizer, storage, zkEVMClient, chExitRootEvent, chSynced)
	}

	if c.ClaimTxManager.Enabled {
		for i := 0; i < len(c.Etherman.L2URLs); i++ {
			// we should match the orders of L2URLs between etherman and claimtxman
			// since we are using the networkIDs in the same order
			claimTxManager, err := claimtxman.NewClaimTxManager(c.ClaimTxManager, chExitRootEvent, chSynced, c.Etherman.L2URLs[i], networkIDs[i+1], c.NetworkConfig.L2PolygonBridgeAddresses[i], bridgeService, storage, rollupID)
>>>>>>> 1c2f0863
			if err != nil {
				log.Errorf("close kafka producer error: %v", err)
			}
		}()
	}

	// Initialize chainId manager
	utils.InitChainIdManager(networkIDs, chainIDs)

	bridgeService := server.NewBridgeService(c.BridgeServer, c.BridgeController.Height, networkIDs, l2NodeClients, l2Auths, apiStorage, redisStorage, mainCoinsCache, estimatetime.GetDefaultCalculator()).
		WithMessagePushProducer(messagePushProducer)

	// ---------- Run API ----------
	if opt.runAPI {
		server.RegisterNacos(c.NacosConfig)

		err = server.RunServer(c.BridgeServer, bridgeService)
		if err != nil {
			log.Error(err)
			return err
		}
<<<<<<< HEAD
	}

	// ---------- Run push tasks ----------
	if opt.runPushTasks {
		// Initialize the push task for L1 block num change
		l1BlockNumTask, err := pushtask.NewL1BlockNumTask(c.Etherman.L1URL, apiStorage, redisStorage, messagePushProducer)
		if err != nil {
			log.Error(err)
			return err
		}
		go l1BlockNumTask.Start(ctx.Context)

		// Initialize the push task for sync l2 commit batch
		syncCommitBatchTask, err := pushtask.NewCommittedBatchHandler(c.Etherman.L2URLs[0], apiStorage, redisStorage, messagePushProducer)
		if err != nil {
			log.Error(err)
			return err
		}
		go syncCommitBatchTask.Start(ctx.Context)

		// Initialize the push task for sync verify batch
		syncVerifyBatchTask, err := pushtask.NewVerifiedBatchHandler(c.Etherman.L2URLs[0], redisStorage)
		if err != nil {
			log.Error(err)
			return err
		}
		go syncVerifyBatchTask.Start(ctx.Context)
	}

	// ---------- Run synchronizer tasks ----------
	if opt.runTasks {
		log.Debug("trusted sequencer URL ", c.Etherman.L2URLs[0])
		zkEVMClient := client.NewClient(c.Etherman.L2URLs[0])
		chExitRootEvent := make(chan *etherman.GlobalExitRoot)
		chSynced := make(chan uint)
		go runSynchronizer(c.NetworkConfig.GenBlockNumber, bridgeController, l1Etherman, c.Synchronizer, storage, zkEVMClient, chExitRootEvent, chSynced, messagePushProducer, redisStorage)
		for _, cl := range l2Ethermans {
			go runSynchronizer(0, bridgeController, cl, c.Synchronizer, storage, zkEVMClient, chExitRootEvent, chSynced, messagePushProducer, redisStorage)
		}

		if c.ClaimTxManager.Enabled {
			for i := 0; i < len(c.Etherman.L2URLs); i++ {
				// we should match the orders of L2URLs between etherman and claimtxman
				// since we are using the networkIDs in the same order
				claimTxManager, err := claimtxman.NewClaimTxManager(c.ClaimTxManager, chExitRootEvent, chSynced, c.Etherman.L2URLs[i], networkIDs[i+1], c.NetworkConfig.L2PolygonBridgeAddresses[i], bridgeService, storage, messagePushProducer, redisStorage)
				if err != nil {
					log.Fatalf("error creating claim tx manager for L2 %s. Error: %v", c.Etherman.L2URLs[i], err)
				}
				go claimTxManager.Start()
			}
		} else {
			log.Warn("ClaimTxManager not configured")
			go func() {
				for {
					select {
					case <-chExitRootEvent:
						log.Debug("New GER received")
					case netID := <-chSynced:
						log.Debug("NetworkID synced: ", netID)
					case <-ctx.Context.Done():
						log.Debug("Stopping goroutine that listen new GER updates")
						return
					}
				}
			}()
		}

		// Start the coin middleware kafka consumer
		log.Debugf("start initializing kafka consumer...")
		coinKafkaConsumer, err := coinmiddleware.NewKafkaConsumer(c.CoinKafkaConsumer, redisStorage)
		if err != nil {
			log.Error(err)
			return err
		}
		log.Debugf("finish initializing kafka consumer")
		go coinKafkaConsumer.Start(ctx.Context)
		defer func() {
			err := coinKafkaConsumer.Close()
			if err != nil {
				log.Errorf("close kafka consumer error: %v", err)
=======
	} else {
		log.Warn("ClaimTxManager not configured")
		go func() {
			for {
				select {
				case <-chExitRootEvent:
					log.Debug("New GER received")
				case netID := <-chSynced:
					log.Debug("NetworkID synced: ", netID)
				case <-ctx.Context.Done():
					log.Debug("Stopping goroutine that listen new GER updates")
					return
				}
>>>>>>> 1c2f0863
			}
		}()
	}

	// Wait for an in interrupt.
	ch := make(chan os.Signal, 1)
	signal.Notify(ch, os.Interrupt)
	<-ch

	return nil
}

func initCommon(ctx *cli.Context) (*config.Config, error) {
	configFilePath := ctx.String(flagCfg)
	network := ctx.String(flagNetwork)

	c, err := config.Load(configFilePath, network)
	if err != nil {
		return nil, err
	}
	setupLog(c.Log)
	apolloconfig.SetLogger()
	return c, nil
}

func setupLog(c log.Config) {
	log.Init(c)
}

func newEthermans(c *config.Config) (*etherman.Client, []*etherman.Client, error) {
	l1Etherman, err := etherman.NewClient(c.Etherman, c.NetworkConfig.PolygonBridgeAddress, c.NetworkConfig.PolygonZkEVMGlobalExitRootAddress, c.NetworkConfig.PolygonRollupManagerAddress, c.NetworkConfig.PolygonZkEvmAddress)
	if err != nil {
		log.Error("L1 etherman error: ", err)
		return nil, nil, err
	}
	if len(c.L2PolygonBridgeAddresses) != len(c.Etherman.L2URLs) {
		log.Fatal("environment configuration error. zkevm bridge addresses and zkevm node urls mismatch")
	}
	var l2Ethermans []*etherman.Client
	for i, addr := range c.L2PolygonBridgeAddresses {
		l2Etherman, err := etherman.NewL2Client(c.Etherman.L2URLs[i], addr)
		if err != nil {
			log.Error("L2 etherman ", i, c.Etherman.L2URLs[i], ", error: ", err)
			return l1Etherman, nil, err
		}
		l2Ethermans = append(l2Ethermans, l2Etherman)
	}
	return l1Etherman, l2Ethermans, nil
}

<<<<<<< HEAD
func runSynchronizer(genBlockNumber uint64, brdigeCtrl *bridgectrl.BridgeController, etherman *etherman.Client, cfg synchronizer.Config,
	storage db.Storage, zkEVMClient *client.Client, chExitRootEvent chan *etherman.GlobalExitRoot, chSynced chan uint,
	messagePushProducer messagepush.KafkaProducer, redisStorage redisstorage.RedisStorage) {
	sy, err := synchronizer.NewSynchronizer(storage, brdigeCtrl, etherman, zkEVMClient, genBlockNumber, chExitRootEvent, chSynced, messagePushProducer, redisStorage, cfg)
=======
func runSynchronizer(ctx context.Context, genBlockNumber uint64, brdigeCtrl *bridgectrl.BridgeController, etherman *etherman.Client, cfg synchronizer.Config, storage db.Storage, zkEVMClient *client.Client, chExitRootEvent chan *etherman.GlobalExitRoot, chSynced chan uint) {
	sy, err := synchronizer.NewSynchronizer(ctx, storage, brdigeCtrl, etherman, zkEVMClient, genBlockNumber, chExitRootEvent, chSynced, cfg)
>>>>>>> 1c2f0863
	if err != nil {
		log.Fatal(err)
	}
	if err := sy.Sync(); err != nil {
		log.Fatal(err)
	}
}<|MERGE_RESOLUTION|>--- conflicted
+++ resolved
@@ -1,6 +1,7 @@
 package main
 
 import (
+	"context"
 	"os"
 	"os/signal"
 
@@ -114,13 +115,8 @@
 	}
 
 	var networkIDs = []uint{networkID}
-<<<<<<< HEAD
 	for _, cl := range l2Ethermans {
 		networkID, err := cl.GetNetworkID(ctx.Context)
-=======
-	for _, client := range l2Ethermans {
-		networkID, err := client.GetNetworkID(ctx.Context)
->>>>>>> 1c2f0863
 		if err != nil {
 			log.Error(err)
 			return err
@@ -170,7 +166,6 @@
 		log.Error(err)
 		return err
 	}
-<<<<<<< HEAD
 
 	redisStorage, err := redisstorage.NewRedisStorage(c.BridgeServer.Redis)
 	if err != nil {
@@ -178,18 +173,14 @@
 		return err
 	}
 
+	rollupID := l1Etherman.GetRollupID()
+
 	mainCoinsCache, err := localcache.NewMainCoinsCache(apiStorage)
-=======
-	rollupID := l1Etherman.GetRollupID()
-	bridgeService := server.NewBridgeService(c.BridgeServer, c.BridgeController.Height, networkIDs, apiStorage, rollupID)
-	err = server.RunServer(c.BridgeServer, bridgeService)
->>>>>>> 1c2f0863
-	if err != nil {
-		log.Error(err)
-		return err
-	}
-
-<<<<<<< HEAD
+	if err != nil {
+		log.Error(err)
+		return err
+	}
+
 	err = estimatetime.InitDefaultCalculator(apiStorage)
 	if err != nil {
 		log.Error(err)
@@ -206,22 +197,6 @@
 		}
 		defer func() {
 			err := messagePushProducer.Close()
-=======
-	log.Debug("trusted sequencer URL ", c.Etherman.L2URLs[0])
-	zkEVMClient := client.NewClient(c.Etherman.L2URLs[0])
-	chExitRootEvent := make(chan *etherman.GlobalExitRoot)
-	chSynced := make(chan uint)
-	go runSynchronizer(ctx.Context, c.NetworkConfig.GenBlockNumber, bridgeController, l1Etherman, c.Synchronizer, storage, zkEVMClient, chExitRootEvent, chSynced)
-	for _, client := range l2Ethermans {
-		go runSynchronizer(ctx.Context, 0, bridgeController, client, c.Synchronizer, storage, zkEVMClient, chExitRootEvent, chSynced)
-	}
-
-	if c.ClaimTxManager.Enabled {
-		for i := 0; i < len(c.Etherman.L2URLs); i++ {
-			// we should match the orders of L2URLs between etherman and claimtxman
-			// since we are using the networkIDs in the same order
-			claimTxManager, err := claimtxman.NewClaimTxManager(c.ClaimTxManager, chExitRootEvent, chSynced, c.Etherman.L2URLs[i], networkIDs[i+1], c.NetworkConfig.L2PolygonBridgeAddresses[i], bridgeService, storage, rollupID)
->>>>>>> 1c2f0863
 			if err != nil {
 				log.Errorf("close kafka producer error: %v", err)
 			}
@@ -231,7 +206,7 @@
 	// Initialize chainId manager
 	utils.InitChainIdManager(networkIDs, chainIDs)
 
-	bridgeService := server.NewBridgeService(c.BridgeServer, c.BridgeController.Height, networkIDs, l2NodeClients, l2Auths, apiStorage, redisStorage, mainCoinsCache, estimatetime.GetDefaultCalculator()).
+	bridgeService := server.NewBridgeService(c.BridgeServer, c.BridgeController.Height, networkIDs, l2NodeClients, l2Auths, apiStorage, redisStorage, mainCoinsCache, estimatetime.GetDefaultCalculator(), rollupID).
 		WithMessagePushProducer(messagePushProducer)
 
 	// ---------- Run API ----------
@@ -243,7 +218,6 @@
 			log.Error(err)
 			return err
 		}
-<<<<<<< HEAD
 	}
 
 	// ---------- Run push tasks ----------
@@ -279,16 +253,16 @@
 		zkEVMClient := client.NewClient(c.Etherman.L2URLs[0])
 		chExitRootEvent := make(chan *etherman.GlobalExitRoot)
 		chSynced := make(chan uint)
-		go runSynchronizer(c.NetworkConfig.GenBlockNumber, bridgeController, l1Etherman, c.Synchronizer, storage, zkEVMClient, chExitRootEvent, chSynced, messagePushProducer, redisStorage)
-		for _, cl := range l2Ethermans {
-			go runSynchronizer(0, bridgeController, cl, c.Synchronizer, storage, zkEVMClient, chExitRootEvent, chSynced, messagePushProducer, redisStorage)
+		go runSynchronizer(ctx.Context, c.NetworkConfig.GenBlockNumber, bridgeController, l1Etherman, c.Synchronizer, storage, zkEVMClient, chExitRootEvent, chSynced, messagePushProducer, redisStorage)
+		for _, client := range l2Ethermans {
+			go runSynchronizer(ctx.Context, 0, bridgeController, client, c.Synchronizer, storage, zkEVMClient, chExitRootEvent, chSynced, messagePushProducer, redisStorage)
 		}
 
 		if c.ClaimTxManager.Enabled {
 			for i := 0; i < len(c.Etherman.L2URLs); i++ {
 				// we should match the orders of L2URLs between etherman and claimtxman
 				// since we are using the networkIDs in the same order
-				claimTxManager, err := claimtxman.NewClaimTxManager(c.ClaimTxManager, chExitRootEvent, chSynced, c.Etherman.L2URLs[i], networkIDs[i+1], c.NetworkConfig.L2PolygonBridgeAddresses[i], bridgeService, storage, messagePushProducer, redisStorage)
+				claimTxManager, err := claimtxman.NewClaimTxManager(c.ClaimTxManager, chExitRootEvent, chSynced, c.Etherman.L2URLs[i], networkIDs[i+1], c.NetworkConfig.L2PolygonBridgeAddresses[i], bridgeService, storage, messagePushProducer, redisStorage, rollupID)
 				if err != nil {
 					log.Fatalf("error creating claim tx manager for L2 %s. Error: %v", c.Etherman.L2URLs[i], err)
 				}
@@ -324,21 +298,6 @@
 			err := coinKafkaConsumer.Close()
 			if err != nil {
 				log.Errorf("close kafka consumer error: %v", err)
-=======
-	} else {
-		log.Warn("ClaimTxManager not configured")
-		go func() {
-			for {
-				select {
-				case <-chExitRootEvent:
-					log.Debug("New GER received")
-				case netID := <-chSynced:
-					log.Debug("NetworkID synced: ", netID)
-				case <-ctx.Context.Done():
-					log.Debug("Stopping goroutine that listen new GER updates")
-					return
-				}
->>>>>>> 1c2f0863
 			}
 		}()
 	}
@@ -389,15 +348,10 @@
 	return l1Etherman, l2Ethermans, nil
 }
 
-<<<<<<< HEAD
-func runSynchronizer(genBlockNumber uint64, brdigeCtrl *bridgectrl.BridgeController, etherman *etherman.Client, cfg synchronizer.Config,
+func runSynchronizer(ctx context.Context, genBlockNumber uint64, brdigeCtrl *bridgectrl.BridgeController, etherman *etherman.Client, cfg synchronizer.Config,
 	storage db.Storage, zkEVMClient *client.Client, chExitRootEvent chan *etherman.GlobalExitRoot, chSynced chan uint,
 	messagePushProducer messagepush.KafkaProducer, redisStorage redisstorage.RedisStorage) {
-	sy, err := synchronizer.NewSynchronizer(storage, brdigeCtrl, etherman, zkEVMClient, genBlockNumber, chExitRootEvent, chSynced, messagePushProducer, redisStorage, cfg)
-=======
-func runSynchronizer(ctx context.Context, genBlockNumber uint64, brdigeCtrl *bridgectrl.BridgeController, etherman *etherman.Client, cfg synchronizer.Config, storage db.Storage, zkEVMClient *client.Client, chExitRootEvent chan *etherman.GlobalExitRoot, chSynced chan uint) {
-	sy, err := synchronizer.NewSynchronizer(ctx, storage, brdigeCtrl, etherman, zkEVMClient, genBlockNumber, chExitRootEvent, chSynced, cfg)
->>>>>>> 1c2f0863
+	sy, err := synchronizer.NewSynchronizer(ctx, storage, brdigeCtrl, etherman, zkEVMClient, genBlockNumber, chExitRootEvent, chSynced, messagePushProducer, redisStorage, cfg)
 	if err != nil {
 		log.Fatal(err)
 	}
