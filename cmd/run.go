--- conflicted
+++ resolved
@@ -33,11 +33,7 @@
 		return err
 	}
 
-<<<<<<< HEAD
-	l1Etherman, l2Ethermans, err := newEthermans(*c)
-=======
-	etherman, l2Ethermans, err := newEthermans(c)
->>>>>>> 73771416
+	l1Etherman, l2Ethermans, err := newEthermans(c)
 	if err != nil {
 		log.Error(err)
 		return err
@@ -92,26 +88,12 @@
 		return err
 	}
 
-<<<<<<< HEAD
-	opts := []grpc.DialOption{
-		grpc.WithTransportCredentials(insecure.NewCredentials()),
-	}
-	conn, err := grpc.DialContext(ctx.Context, c.Synchronizer.GrpcURL, opts...)
-	if err != nil {
-		log.Fatal("error creating grpc connection. Error: ", err)
-	}
-	broadcastClient := pb.NewBroadcastServiceClient(conn)
-	chExitRootEvent := make(chan *etherman.GlobalExitRoot)
-	go runSynchronizer(c.NetworkConfig.GenBlockNumber, bridgeController, l1Etherman, c.Synchronizer, storage, broadcastClient, chExitRootEvent)
-	for _, client := range l2Ethermans {
-		go runSynchronizer(0, bridgeController, client, c.Synchronizer, storage, broadcastClient, chExitRootEvent)
-=======
 	log.Debug("trusted sequencer URL ", c.Etherman.L2URLs[0])
 	zkEVMClient := client.NewClient(c.Etherman.L2URLs[0])
-	go runSynchronizer(c.NetworkConfig.GenBlockNumber, bridgeController, etherman, c.Synchronizer, storage, zkEVMClient)
+	chExitRootEvent := make(chan *etherman.GlobalExitRoot)
+	go runSynchronizer(c.NetworkConfig.GenBlockNumber, bridgeController, l1Etherman, c.Synchronizer, storage, zkEVMClient, chExitRootEvent)
 	for _, client := range l2Ethermans {
-		go runSynchronizer(0, bridgeController, client, c.Synchronizer, storage, nil)
->>>>>>> 73771416
+		go runSynchronizer(0, bridgeController, client, c.Synchronizer, storage, zkEVMClient, chExitRootEvent)
 	}
 
 	for i := 0; i < len(c.Etherman.L2URLs); i++ {
@@ -159,13 +141,8 @@
 	return l1Etherman, l2Ethermans, nil
 }
 
-<<<<<<< HEAD
-func runSynchronizer(genBlockNumber uint64, brdigeCtrl *bridgectrl.BridgeController, etherman *etherman.Client, cfg synchronizer.Config, storage db.Storage, broadcastClient pb.BroadcastServiceClient, chExitRootEvent chan *etherman.GlobalExitRoot) {
-	sy, err := synchronizer.NewSynchronizer(storage, brdigeCtrl, etherman, broadcastClient, genBlockNumber, chExitRootEvent, cfg)
-=======
-func runSynchronizer(genBlockNumber uint64, brdigeCtrl *bridgectrl.BridgeController, etherman *etherman.Client, cfg synchronizer.Config, storage db.Storage, zkEVMClient *client.Client) {
-	sy, err := synchronizer.NewSynchronizer(storage, brdigeCtrl, etherman, zkEVMClient, genBlockNumber, cfg)
->>>>>>> 73771416
+func runSynchronizer(genBlockNumber uint64, brdigeCtrl *bridgectrl.BridgeController, etherman *etherman.Client, cfg synchronizer.Config, storage db.Storage, zkEVMClient *client.Client, chExitRootEvent chan *etherman.GlobalExitRoot) {
+	sy, err := synchronizer.NewSynchronizer(storage, brdigeCtrl, etherman, zkEVMClient, genBlockNumber, chExitRootEvent, cfg)
 	if err != nil {
 		log.Fatal(err)
 	}
