--- conflicted
+++ resolved
@@ -1,6 +1,7 @@
 package main
 
 import (
+	"context"
 	"os"
 	"os/signal"
 
@@ -84,12 +85,8 @@
 		log.Error(err)
 		return err
 	}
-<<<<<<< HEAD
-	bridgeService := server.NewBridgeService(c.BridgeServer, c.BridgeController.Height, networkIDs, []*utils.Client{nil}, []*bind.TransactOpts{nil}, apiStorage)
-=======
 	rollupID := l1Etherman.GetRollupID()
-	bridgeService := server.NewBridgeService(c.BridgeServer, c.BridgeController.Height, networkIDs, apiStorage, rollupID)
->>>>>>> 1c2f0863
+	bridgeService := server.NewBridgeService(c.BridgeServer, c.BridgeController.Height, networkIDs, []*utils.Client{nil}, []*bind.TransactOpts{nil}, apiStorage, rollupID)
 	err = server.RunServer(c.BridgeServer, bridgeService)
 	if err != nil {
 		log.Error(err)
@@ -100,26 +97,16 @@
 	zkEVMClient := client.NewClient(c.Etherman.L2URLs[0])
 	chExitRootEvent := make(chan *etherman.GlobalExitRoot)
 	chSynced := make(chan uint)
-<<<<<<< HEAD
-	go runSynchronizer(c.NetworkConfig.GenBlockNumber, bridgeController, l1Etherman, c.Synchronizer, storage, zkEVMClient, chExitRootEvent, chSynced, nil, nil)
+	go runSynchronizer(ctx.Context, c.NetworkConfig.GenBlockNumber, bridgeController, l1Etherman, c.Synchronizer, storage, zkEVMClient, chExitRootEvent, chSynced, nil, nil)
 	for _, client := range l2Ethermans {
-		go runSynchronizer(0, bridgeController, client, c.Synchronizer, storage, zkEVMClient, chExitRootEvent, chSynced, nil, nil)
-=======
-	go runSynchronizer(ctx.Context, c.NetworkConfig.GenBlockNumber, bridgeController, l1Etherman, c.Synchronizer, storage, zkEVMClient, chExitRootEvent, chSynced)
-	for _, client := range l2Ethermans {
-		go runSynchronizer(ctx.Context, 0, bridgeController, client, c.Synchronizer, storage, zkEVMClient, chExitRootEvent, chSynced)
->>>>>>> 1c2f0863
+		go runSynchronizer(ctx.Context, 0, bridgeController, client, c.Synchronizer, storage, zkEVMClient, chExitRootEvent, chSynced, nil, nil)
 	}
 
 	if c.ClaimTxManager.Enabled {
 		for i := 0; i < len(c.Etherman.L2URLs); i++ {
 			// we should match the orders of L2URLs between etherman and claimtxman
 			// since we are using the networkIDs in the same order
-<<<<<<< HEAD
-			claimTxManager, err := claimtxman.NewClaimTxManager(c.ClaimTxManager, chExitRootEvent, chSynced, c.Etherman.L2URLs[i], networkIDs[i+1], c.NetworkConfig.L2PolygonBridgeAddresses[i], bridgeService, storage, nil, nil)
-=======
-			claimTxManager, err := claimtxman.NewClaimTxManager(c.ClaimTxManager, chExitRootEvent, chSynced, c.Etherman.L2URLs[i], networkIDs[i+1], c.NetworkConfig.L2PolygonBridgeAddresses[i], bridgeService, storage, rollupID)
->>>>>>> 1c2f0863
+			claimTxManager, err := claimtxman.NewClaimTxManager(c.ClaimTxManager, chExitRootEvent, chSynced, c.Etherman.L2URLs[i], networkIDs[i+1], c.NetworkConfig.L2PolygonBridgeAddresses[i], bridgeService, storage, nil, nil, rollupID)
 			if err != nil {
 				log.Fatalf("error creating claim tx manager for L2 %s. Error: %v", c.Etherman.L2URLs[i], err)
 			}
@@ -175,15 +162,10 @@
 	return l1Etherman, l2Ethermans, nil
 }
 
-<<<<<<< HEAD
-func runSynchronizer(genBlockNumber uint64, brdigeCtrl *bridgectrl.BridgeController, etherman *etherman.Client, cfg synchronizer.Config,
+func runSynchronizer(ctx context.Context, genBlockNumber uint64, brdigeCtrl *bridgectrl.BridgeController, etherman *etherman.Client, cfg synchronizer.Config,
 	storage db.Storage, zkEVMClient *client.Client, chExitRootEvent chan *etherman.GlobalExitRoot, chSynced chan uint,
 	messagePushProducer messagepush.KafkaProducer, redisStorage redisstorage.RedisStorage) {
-	sy, err := synchronizer.NewSynchronizer(storage, brdigeCtrl, etherman, zkEVMClient, genBlockNumber, chExitRootEvent, chSynced, messagePushProducer, redisStorage, cfg)
-=======
-func runSynchronizer(ctx context.Context, genBlockNumber uint64, brdigeCtrl *bridgectrl.BridgeController, etherman *etherman.Client, cfg synchronizer.Config, storage db.Storage, zkEVMClient *client.Client, chExitRootEvent chan *etherman.GlobalExitRoot, chSynced chan uint) {
-	sy, err := synchronizer.NewSynchronizer(ctx, storage, brdigeCtrl, etherman, zkEVMClient, genBlockNumber, chExitRootEvent, chSynced, cfg)
->>>>>>> 1c2f0863
+	sy, err := synchronizer.NewSynchronizer(ctx, storage, brdigeCtrl, etherman, zkEVMClient, genBlockNumber, chExitRootEvent, chSynced, messagePushProducer, redisStorage, cfg)
 	if err != nil {
 		log.Fatal(err)
 	}
