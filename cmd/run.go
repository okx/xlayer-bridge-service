--- conflicted
+++ resolved
@@ -32,13 +32,18 @@
 	return startServer(ctx, withTasks())
 }
 
+func runPushTask(ctx *cli.Context) error {
+	return startServer(ctx, withPushTasks())
+}
+
 func runAll(ctx *cli.Context) error {
-	return startServer(ctx, withAPI(), withTasks())
+	return startServer(ctx, withAPI(), withTasks(), withPushTasks())
 }
 
 type runOption struct {
-	runAPI   bool
-	runTasks bool
+	runAPI       bool
+	runTasks     bool
+	runPushTasks bool
 }
 
 type runOptionFunc func(opt *runOption)
@@ -52,6 +57,12 @@
 func withTasks() runOptionFunc {
 	return func(opt *runOption) {
 		opt.runTasks = true
+	}
+}
+
+func withPushTasks() runOptionFunc {
+	return func(opt *runOption) {
+		opt.runPushTasks = true
 	}
 }
 
@@ -167,56 +178,10 @@
 	bridgeService := server.NewBridgeService(c.BridgeServer, c.BridgeController.Height, networkIDs, chainIDs, apiStorage, redisStorage, mainCoinsCache, estimatetime.GetDefaultCalculator()).
 		WithMessagePushProducer(messagePushProducer)
 
+	// ---------- Run API ----------
 	if opt.runAPI {
 		server.RegisterNacos(c.NacosConfig)
 
-<<<<<<< HEAD
-	// Initialize chainId manager
-	pushtask.InitChainIdManager(networkIDs, chainIDs)
-
-	// Initialize the push task for L1 block num change
-	l1BlockNumTask, err := pushtask.NewL1BlockNumTask(c.Etherman.L1URL, apiStorage, redisStorage, messagePushProducer)
-	if err != nil {
-		log.Error(err)
-		return err
-	}
-	go l1BlockNumTask.Start(ctx.Context)
-
-	// Initialize the push task for sync l2 commit batch
-	syncCommitBatchTask, err := pushtask.NewCommittedBatchHandler(c.Etherman.L2URLs[0], apiStorage, redisStorage, messagePushProducer)
-	if err != nil {
-		log.Error(err)
-		return err
-	}
-	go syncCommitBatchTask.Start(ctx.Context)
-
-	// Initialize the push task for sync verify batch
-	syncVerifyBatchTask, err := pushtask.NewVerifiedBatchHandler(c.Etherman.L2URLs[0], redisStorage)
-	if err != nil {
-		log.Error(err)
-		return err
-	}
-	go syncVerifyBatchTask.Start(ctx.Context)
-
-	log.Debug("trusted sequencer URL ", c.Etherman.L2URLs[0])
-	zkEVMClient := client.NewClient(c.Etherman.L2URLs[0])
-	chExitRootEvent := make(chan *etherman.GlobalExitRoot)
-	chSynced := make(chan uint)
-	go runSynchronizer(c.NetworkConfig.GenBlockNumber, bridgeController, l1Etherman, c.Synchronizer, storage, zkEVMClient, chExitRootEvent, chSynced, messagePushProducer)
-	for _, client := range l2Ethermans {
-		go runSynchronizer(0, bridgeController, client, c.Synchronizer, storage, zkEVMClient, chExitRootEvent, chSynced, messagePushProducer)
-	}
-
-	if c.ClaimTxManager.Enabled {
-		for i := 0; i < len(c.Etherman.L2URLs); i++ {
-			// we should match the orders of L2URLs between etherman and claimtxman
-			// since we are using the networkIDs in the same order
-			claimTxManager, err := claimtxman.NewClaimTxManager(c.ClaimTxManager, chExitRootEvent, chSynced, c.Etherman.L2URLs[i], networkIDs[i+1], c.NetworkConfig.L2PolygonBridgeAddresses[i], bridgeService, storage, messagePushProducer)
-			if err != nil {
-				log.Fatalf("error creating claim tx manager for L2 %s. Error: %v", c.Etherman.L2URLs[i], err)
-			}
-			go claimTxManager.Start()
-=======
 		err = server.RunServer(c.BridgeServer, bridgeService)
 		if err != nil {
 			log.Error(err)
@@ -224,22 +189,52 @@
 		}
 	}
 
+	// ---------- Run push tasks ----------
+	if opt.runPushTasks {
+		// Initialize chainId manager
+		pushtask.InitChainIdManager(networkIDs, chainIDs)
+
+		// Initialize the push task for L1 block num change
+		l1BlockNumTask, err := pushtask.NewL1BlockNumTask(c.Etherman.L1URL, apiStorage, redisStorage, messagePushProducer)
+		if err != nil {
+			log.Error(err)
+			return err
+		}
+		go l1BlockNumTask.Start(ctx.Context)
+
+		// Initialize the push task for sync l2 commit batch
+		syncCommitBatchTask, err := pushtask.NewCommittedBatchHandler(c.Etherman.L2URLs[0], apiStorage, redisStorage, messagePushProducer)
+		if err != nil {
+			log.Error(err)
+			return err
+		}
+		go syncCommitBatchTask.Start(ctx.Context)
+
+		// Initialize the push task for sync verify batch
+		syncVerifyBatchTask, err := pushtask.NewVerifiedBatchHandler(c.Etherman.L2URLs[0], redisStorage)
+		if err != nil {
+			log.Error(err)
+			return err
+		}
+		go syncVerifyBatchTask.Start(ctx.Context)
+	}
+
+	// ---------- Run synchronizer tasks ----------
 	if opt.runTasks {
 		log.Debug("trusted sequencer URL ", c.Etherman.L2URLs[0])
 		zkEVMClient := client.NewClient(c.Etherman.L2URLs[0])
 		chExitRootEvent := make(chan *etherman.GlobalExitRoot)
 		chSynced := make(chan uint)
-		go runSynchronizer(c.NetworkConfig.GenBlockNumber, bridgeController, l1Etherman, c.Synchronizer, storage, zkEVMClient, chExitRootEvent, chSynced)
+		go runSynchronizer(c.NetworkConfig.GenBlockNumber, bridgeController, l1Etherman, c.Synchronizer, storage, zkEVMClient, chExitRootEvent, chSynced, messagePushProducer)
 		for _, cl := range l2Ethermans {
-			go runSynchronizer(0, bridgeController, cl, c.Synchronizer, storage, zkEVMClient, chExitRootEvent, chSynced)
->>>>>>> 5d8a2028
+			go runSynchronizer(0, bridgeController, cl, c.Synchronizer, storage, zkEVMClient, chExitRootEvent, chSynced, messagePushProducer)
 		}
 
 		if c.ClaimTxManager.Enabled {
 			for i := 0; i < len(c.Etherman.L2URLs); i++ {
 				// we should match the orders of L2URLs between etherman and claimtxman
 				// since we are using the networkIDs in the same order
-				claimTxManager, err := claimtxman.NewClaimTxManager(c.ClaimTxManager, chExitRootEvent, chSynced, c.Etherman.L2URLs[i], networkIDs[i+1], c.NetworkConfig.L2PolygonBridgeAddresses[i], bridgeService, storage)
+				claimTxManager, err := claimtxman.NewClaimTxManager(c.ClaimTxManager, chExitRootEvent, chSynced, c.Etherman.L2URLs[i], networkIDs[i+1], c.NetworkConfig.L2PolygonBridgeAddresses[i], bridgeService, storage, messagePushProducer)
 				if err != nil {
 					log.Fatalf("error creating claim tx manager for L2 %s. Error: %v", c.Etherman.L2URLs[i], err)
 				}
