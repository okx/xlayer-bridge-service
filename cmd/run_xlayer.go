package main

import (
	"os"
	"os/signal"

	"github.com/0xPolygonHermez/zkevm-bridge-service/bridgectrl"
	"github.com/0xPolygonHermez/zkevm-bridge-service/claimtxman"
	"github.com/0xPolygonHermez/zkevm-bridge-service/coinmiddleware"
	"github.com/0xPolygonHermez/zkevm-bridge-service/config"
	"github.com/0xPolygonHermez/zkevm-bridge-service/config/apolloconfig"
	"github.com/0xPolygonHermez/zkevm-bridge-service/db"
	"github.com/0xPolygonHermez/zkevm-bridge-service/estimatetime"
	"github.com/0xPolygonHermez/zkevm-bridge-service/etherman"
	"github.com/0xPolygonHermez/zkevm-bridge-service/localcache"
	"github.com/0xPolygonHermez/zkevm-bridge-service/log"
	"github.com/0xPolygonHermez/zkevm-bridge-service/messagepush"
	"github.com/0xPolygonHermez/zkevm-bridge-service/metrics"
	"github.com/0xPolygonHermez/zkevm-bridge-service/pushtask"
	"github.com/0xPolygonHermez/zkevm-bridge-service/redisstorage"
	"github.com/0xPolygonHermez/zkevm-bridge-service/sentinel"
	"github.com/0xPolygonHermez/zkevm-bridge-service/server"
	"github.com/0xPolygonHermez/zkevm-bridge-service/server/iprestriction"
	"github.com/0xPolygonHermez/zkevm-bridge-service/server/tokenlogoinfo"
	"github.com/0xPolygonHermez/zkevm-bridge-service/utils"
	"github.com/0xPolygonHermez/zkevm-bridge-service/utils/gerror"
	"github.com/0xPolygonHermez/zkevm-bridge-service/utils/messagebridge"
	"github.com/0xPolygonHermez/zkevm-node/jsonrpc/client"
	"github.com/ethereum/go-ethereum/accounts/abi/bind"
	"github.com/urfave/cli/v2"
)

func runAPI(ctx *cli.Context) error {
	return startServer(ctx, withAPI())
}

func runTask(ctx *cli.Context) error {
	return startServer(ctx, withTasks())
}

func runPushTask(ctx *cli.Context) error {
	return startServer(ctx, withPushTasks())
}

func runAll(ctx *cli.Context) error {
	return startServer(ctx, withAPI(), withTasks(), withPushTasks())
}

type runOption struct {
	runAPI       bool
	runTasks     bool
	runPushTasks bool
}

type runOptionFunc func(opt *runOption)

func withAPI() runOptionFunc {
	return func(opt *runOption) {
		opt.runAPI = true
	}
}

func withTasks() runOptionFunc {
	return func(opt *runOption) {
		opt.runTasks = true
	}
}

func withPushTasks() runOptionFunc {
	return func(opt *runOption) {
		opt.runPushTasks = true
	}
}

var _ = start // This is to ignore the "unused" error when linting

func startServer(ctx *cli.Context, opts ...runOptionFunc) error {
	opt := &runOption{}
	for _, f := range opts {
		f(opt)
	}

	c, err := initCommon(ctx)
	if err != nil {
		return err
	}

	err = db.RunMigrations(c.SyncDB)
	if err != nil {
		log.Error(err)
		return err
	}

	messagebridge.InitUSDCLxLyProcessor(c.BusinessConfig.USDCContractAddresses, c.BusinessConfig.USDCTokenAddresses)
	messagebridge.InitWstETHProcessor(c.BusinessConfig.WstETHContractAddresses, c.BusinessConfig.WstETHTokenAddresses)

	l1ChainId := c.Etherman.L1ChainId
	l2ChainIds := c.Etherman.L2ChainIds
	var chainIDs = []uint{l1ChainId}
	chainIDs = append(chainIDs, l2ChainIds...)
	l1Etherman, l2Ethermans, err := newEthermans(c)
	if err != nil {
		log.Error(err)
		return err
	}

	networkID, err := l1Etherman.GetNetworkID(ctx.Context)
	log.Infof("main network id: %d", networkID)
	if err != nil {
		log.Error(err)
		return err
	}

	var networkIDs = []uint{networkID}
	for _, cl := range l2Ethermans {
		networkID, err := cl.GetNetworkID(ctx.Context)
		if err != nil {
			log.Error(err)
			return err
		}
		log.Infof("l2 network id: %d", networkID)
		networkIDs = append(networkIDs, networkID)
		utils.InitRollupNetworkId(networkID)
	}

	l2NodeClients := make([]*utils.Client, len(c.Etherman.L2URLs))
	l2Auths := make([]*bind.TransactOpts, len(c.Etherman.L2URLs))
	for i := range c.Etherman.L2URLs {
		nodeClient, err := utils.NewClient(ctx.Context, c.Etherman.L2URLs[i], c.NetworkConfig.L2PolygonBridgeAddresses[i])
		if err != nil {
			log.Error(err)
			return err
		}
		var auth *bind.TransactOpts
		// todo: bard delete test log
		log.Infof("claimTxManager apolloEnable: %v, content: %v", c.ClaimTxManager.KeyFromApolloEnabled, c.ClaimTxManager.KeyContent)
		if c.ClaimTxManager.KeyFromApolloEnabled {
			auth, err = nodeClient.GetSignerFromEnvConfig(ctx.Context, []byte(c.ClaimTxManager.KeyContent), c.ClaimTxManager.PrivateKey.Password)
		} else {
			auth, err = nodeClient.GetSignerFromKeystore(ctx.Context, c.ClaimTxManager.PrivateKey)
		}
		if err != nil {
			log.Error(err)
			return err
		}
		l2NodeClients[i] = nodeClient
		l2Auths[i] = auth
	}

	storage, err := db.NewStorage(c.SyncDB)
	if err != nil {
		log.Error(err)
		return err
	}

	var bridgeController *bridgectrl.BridgeController

	if c.BridgeController.Store == "postgres" {
		bridgeController, err = bridgectrl.NewBridgeController(ctx.Context, c.BridgeController, networkIDs, storage)
		if err != nil {
			log.Error(err)
			return err
		}
	} else {
		log.Error(gerror.ErrStorageNotRegister)
		return gerror.ErrStorageNotRegister
	}

	apiStorage, err := db.NewStorage(c.BridgeServer.DB)
	if err != nil {
		log.Error(err)
		return err
	}

	redisStorage, err := redisstorage.NewRedisStorage(c.BridgeServer.Redis)
	if err != nil {
		log.Error(err)
		return err
	}

	err = localcache.InitDefaultCache(apiStorage)
	if err != nil {
		log.Error(err)
		return err
	}

	err = estimatetime.InitDefaultCalculator(apiStorage)
	if err != nil {
		log.Error(err)
		return err
	}

	var messagePushProducer messagepush.KafkaProducer
	if c.MessagePushProducer.Enabled {
		log.Infof("message push producer's switch is open, so init producer!")
		messagePushProducer, err = messagepush.NewKafkaProducer(c.MessagePushProducer)
		if err != nil {
			log.Error(err)
			return err
		}
		defer func() {
			err := messagePushProducer.Close()
			if err != nil {
				log.Errorf("close kafka producer error: %v", err)
			}
		}()
	}

	// Start metrics
	if c.Metrics.Enabled {
		go metrics.StartMetricsHttpServer(c.Metrics)
	}

	// Initialize chainId manager
	utils.InitChainIdManager(networkIDs, chainIDs)

	rollupID := l1Etherman.GetRollupID()
	bridgeService := server.NewBridgeService(c.BridgeServer, c.BridgeController.Height, networkIDs, l2NodeClients, l2Auths, apiStorage, rollupID).
		WithRedisStorage(redisStorage).WithMainCoinsCache(localcache.GetDefaultCache()).WithMessagePushProducer(messagePushProducer)

	// Initialize inner chain id conf
	utils.InnitOkInnerChainIdMapper(c.BusinessConfig)

	server.RegisterNacos(c.NacosConfig)

	// ---------- Run API ----------
	if opt.runAPI {
		// Init sentinel
<<<<<<< HEAD
		// todo: bard
		//if c.Apollo.Enabled {
		//	err = sentinel.InitApolloDataSource(c.Apollo)
		//} else {
		//	err = sentinel.InitFileDataSource(c.BridgeServer.SentinelConfigFilePath)
		//}
		//if err != nil {
		//	log.Infof("init sentinel error[%v]; ignored and proceed with no sentinel config", err)
		//}
=======
		if c.Apollo.Enabled {
			err = sentinel.InitApolloDataSource(c.Apollo)
		} else {
			err = sentinel.InitFileDataSource(c.BridgeServer.SentinelConfigFilePath)
		}
		if err != nil {
			log.Infof("init sentinel error[%v]; ignored and proceed with no sentinel config", err)
		}
		server.RegisterNacos(c.NacosConfig)
>>>>>>> 5d61ad7e
		iprestriction.InitClient(c.IPRestriction)
		tokenlogoinfo.InitClient(c.TokenLogoServiceConfig)

		err = server.RunServer(c.BridgeServer, bridgeService)
		if err != nil {
			log.Error(err)
			return err
		}
	}

	// ---------- Run push tasks ----------
	if opt.runPushTasks {
		// Initialize the push task for L1 block num change
		l1BlockNumTask, err := pushtask.NewL1BlockNumTask(c.Etherman.L1URL, apiStorage, redisStorage, messagePushProducer, rollupID)
		if err != nil {
			log.Error(err)
			return err
		}
		go l1BlockNumTask.Start(ctx.Context)

		// Initialize the push task for sync l2 commit batch
		syncCommitBatchTask, err := pushtask.NewCommittedBatchHandler(c.Etherman.L2URLs[0], apiStorage, redisStorage, messagePushProducer, rollupID)
		if err != nil {
			log.Error(err)
			return err
		}
		go syncCommitBatchTask.Start(ctx.Context)

		// Initialize the push task for sync verify batch
		syncVerifyBatchTask, err := pushtask.NewVerifiedBatchHandler(c.Etherman.L2URLs[0], redisStorage)
		if err != nil {
			log.Error(err)
			return err
		}
		go syncVerifyBatchTask.Start(ctx.Context)
	}

	// ---------- Run synchronizer tasks ----------
	if opt.runTasks {
		log.Debug("trusted sequencer URL ", c.Etherman.L2URLs[0])
		zkEVMClient := client.NewClient(c.Etherman.L2URLs[0])
		chExitRootEvent := make(chan *etherman.GlobalExitRoot)
		chSynced := make(chan uint)
		go runSynchronizer(ctx.Context, c.NetworkConfig.GenBlockNumber, bridgeController, l1Etherman, c.Synchronizer, storage, zkEVMClient, chExitRootEvent, chSynced, messagePushProducer, redisStorage)
		for _, cl := range l2Ethermans {
			go runSynchronizer(ctx.Context, 0, bridgeController, cl, c.Synchronizer, storage, zkEVMClient, chExitRootEvent, chSynced, messagePushProducer, redisStorage)
		}

		if c.ClaimTxManager.Enabled {
			for i := 0; i < len(c.Etherman.L2URLs); i++ {
				// we should match the orders of L2URLs between etherman and claimtxman
				// since we are using the networkIDs in the same order
				claimTxManager, err := claimtxman.NewClaimTxManager(c.ClaimTxManager, chExitRootEvent, chSynced, c.Etherman.L2URLs[i], networkIDs[i+1], c.NetworkConfig.L2PolygonBridgeAddresses[i], bridgeService, storage, messagePushProducer, redisStorage, rollupID)
				if err != nil {
					log.Fatalf("error creating claim tx manager for L2 %s. Error: %v", c.Etherman.L2URLs[i], err)
				}
				go claimTxManager.StartXLayer()
			}
		} else {
			log.Warn("ClaimTxManager not configured")
			go func() {
				for {
					select {
					case <-chExitRootEvent:
						log.Debug("New GER received")
					case netID := <-chSynced:
						log.Debug("NetworkID synced: ", netID)
					case <-ctx.Context.Done():
						log.Debug("Stopping goroutine that listen new GER updates")
						return
					}
				}
			}()
		}

		// init token logo client
		tokenlogoinfo.InitClient(c.TokenLogoServiceConfig)

		if len(c.CoinKafkaConsumer.Brokers) > 0 {
			// Start the coin middleware kafka consumer
			log.Debugf("start initializing kafka consumer...")
			coinKafkaConsumer, err := coinmiddleware.NewKafkaConsumer(c.CoinKafkaConsumer, redisStorage)
			if err != nil {
				log.Error(err)
				return err
			}
			log.Debugf("finish initializing kafka consumer")
			go coinKafkaConsumer.Start(ctx.Context)
			defer func() {
				err := coinKafkaConsumer.Close()
				if err != nil {
					log.Errorf("close kafka consumer error: %v", err)
				}
			}()
		}
	}

	// Wait for an in interrupt.
	ch := make(chan os.Signal, 1)
	signal.Notify(ch, os.Interrupt)
	<-ch

	return nil
}

func initCommon(ctx *cli.Context) (*config.Config, error) {
	configFilePath := ctx.String(flagCfg)
	network := ctx.String(flagNetwork)

	c, err := config.Load(configFilePath, network)
	if err != nil {
		return nil, err
	}
	setupLog(c.Log)
	apolloconfig.SetLogger()
	return c, nil
}<|MERGE_RESOLUTION|>--- conflicted
+++ resolved
@@ -226,17 +226,6 @@
 	// ---------- Run API ----------
 	if opt.runAPI {
 		// Init sentinel
-<<<<<<< HEAD
-		// todo: bard
-		//if c.Apollo.Enabled {
-		//	err = sentinel.InitApolloDataSource(c.Apollo)
-		//} else {
-		//	err = sentinel.InitFileDataSource(c.BridgeServer.SentinelConfigFilePath)
-		//}
-		//if err != nil {
-		//	log.Infof("init sentinel error[%v]; ignored and proceed with no sentinel config", err)
-		//}
-=======
 		if c.Apollo.Enabled {
 			err = sentinel.InitApolloDataSource(c.Apollo)
 		} else {
@@ -245,8 +234,6 @@
 		if err != nil {
 			log.Infof("init sentinel error[%v]; ignored and proceed with no sentinel config", err)
 		}
-		server.RegisterNacos(c.NacosConfig)
->>>>>>> 5d61ad7e
 		iprestriction.InitClient(c.IPRestriction)
 		tokenlogoinfo.InitClient(c.TokenLogoServiceConfig)
 
