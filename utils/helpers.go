--- conflicted
+++ resolved
@@ -7,14 +7,11 @@
 	"math/rand"
 	"time"
 
-<<<<<<< HEAD
 	"github.com/0xPolygonHermez/zkevm-bridge-service/bridgectrl/pb"
 	"github.com/0xPolygonHermez/zkevm-bridge-service/etherman"
 	"github.com/0xPolygonHermez/zkevm-node/encoding"
 	"github.com/ethereum/go-ethereum/common"
-=======
 	"golang.org/x/exp/constraints"
->>>>>>> 2b0bc7b4
 )
 
 func generateRandomString(length int) string {
@@ -71,6 +68,7 @@
 		Metadata:    "0x" + hex.EncodeToString(deposit.Metadata),
 		DestAddr:    deposit.DestinationAddress.Hex(),
 		LeafType:    uint32(deposit.LeafType),
+		BlockNumber: deposit.BlockNumber,
 	}
 }
 
