--- conflicted
+++ resolved
@@ -285,7 +285,6 @@
       - POSTGRES_DB=test_db
     command: ["postgres", "-N", "500"]
 
-<<<<<<< HEAD
   x1-bridge-redis:
     container_name: x1-bridge-redis
     image: redis
@@ -304,10 +303,6 @@
       - REDIS_PORT=6379
       - REDIS_DATABASES=8
 
-  kafka-zookeeper:
-    image: wurstmeister/zookeeper
-    container_name: kafka-zookeeper
-=======
   zkevm-node:
     container_name: zkevm-node
     image: hermeznetwork/zkevm-node:v0.5.0
@@ -379,30 +374,9 @@
   zkevm-mock-l1-network:
     container_name: zkevm-local-l1-network
     image: hermeznetwork/geth-zkevm-contracts:v2.1.1-fork.7-geth1.12.0
->>>>>>> 1c2f0863
-    ports:
-      - "2181:2181"
-    expose:
-      - 2181
-
-<<<<<<< HEAD
-  x1-bridge-coin-kafka:
-    image: wurstmeister/kafka
-    container_name: x1-bridge-coin-kafka
-    expose:
-      - 9092
-    environment:
-      KAFKA_ADVERTISED_LISTENERS: INSIDE://:9092,OUTSIDE://localhost:9123
-      KAFKA_LISTENER_SECURITY_PROTOCOL_MAP: INSIDE:PLAINTEXT,OUTSIDE:PLAINTEXT
-      KAFKA_LISTENERS: INSIDE://0.0.0.0:9092,OUTSIDE://0.0.0.0:9123
-      KAFKA_INTER_BROKER_LISTENER_NAME: INSIDE
-      KAFKA_ZOOKEEPER_CONNECT: kafka-zookeeper:2181
-      KAFKA_CREATE_TOPICS: "explorer_chainAddressPrice_push:1:1"
-
-  x1-bridge-service:
-    container_name: x1-bridge-service
-    image: x1-bridge-service
-=======
+    ports:
+      - 8545:8545
+
   zkevm-v1tov2-l1-network:
     container_name: zkevm-v1tov2-l1-network
     image: hermeznetwork/geth-zkevm-contracts:v2.1.1-lxly-updateV1ToV2-etrog-geth1.12.0
@@ -451,7 +425,19 @@
     image: hermeznetwork/zkevm-prover:v4.0.1
     environment:
       - AGGREGATOR_CLIENT_HOST=zkevm-aggregator-v1tov2
->>>>>>> 1c2f0863
+    ports:
+      - 50051:50051 # Prover
+      - 50052:50052 # MockProver
+      - 50061:50061 # MT
+      - 50071:50071 # Executor
+    volumes:
+      - ./test/config/prover/config.prover.json:/usr/src/app/config.json
+    command: >
+      zkProver -c /usr/src/app/config.json
+
+  x1-bridge-service:
+    container_name: x1-bridge-service
+    image: x1-bridge-service
     ports:
       - 8080:8080
       - 9090:9090
@@ -527,10 +513,7 @@
     command:
       - "/bin/sh"
       - "-c"
-<<<<<<< HEAD
       - "/app/x1-bridge runPushTask --cfg /app/config.toml"
-=======
-      - "/app/zkevm-bridge run --cfg /app/config.toml"
 
   zkevm-bridge-service-v1tov2:
     container_name: zkevm-bridge-service-v1tov2
@@ -555,5 +538,4 @@
     command:
       - "/bin/sh"
       - "-c"
-      - "/app/zkevm-bridge run --cfg /app/config.toml"
->>>>>>> 1c2f0863
+      - "/app/zkevm-bridge run --cfg /app/config.toml"