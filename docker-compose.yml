version: '3'
services:
  hez-postgres-core:
    container_name: hez-postgres-core
    image: postgres
    ports:
      - 5432:5432
    environment:
      # In order to update this values, you may need to run: docker rm -f -v postgres
      - POSTGRES_USER=test_user
      - POSTGRES_PASSWORD=test_password
      - POSTGRES_DB=test_db

  hez-postgres-bridge:
    container_name: hez-postgres-bridge
    image: postgres
    expose:
      - 5433
    ports:
      - 5433:5433
    environment:
      # In order to update this values, you may need to run: docker rm -f -v postgres
      - POSTGRES_USER=test_user
      - POSTGRES_PASSWORD=test_password
      - POSTGRES_DB=test_db
    command: -p 5433
<<<<<<< HEAD
  
  hez-core:
    container_name: hez-core
    image: hermeznetwork/hermez-node-zkevm@sha256:e89ba4b8df5918cc7ff08a8c512fabdb8d30f550b01ad0efd1732bcae8eaf20c
=======

  hez-core:
    container_name: hez-core
    image: hermeznetwork/hermez-node-zkevm@sha256:60cad347b357447577363880943385906f39cdae75b292475aa77f81b0e7f6c5
>>>>>>> 64fc76a1
    ports:
      - 8123:8123
    environment:
      - HERMEZCORE_DATABASE_USER=test_user
      - HERMEZCORE_DATABASE_PASSWORD=test_password
      - HERMEZCORE_DATABASE_NAME=test_db
      - HERMEZCORE_DATABASE_HOST=hez-postgres-core
      - HERMEZCORE_DATABASE_PORT=5432
      - HERMEZCORE_ETHERMAN_PRIVATEKEYPATH=/pk/keystore
    volumes:
      - ./test/test.keystore:/pk/keystore
<<<<<<< HEAD
=======
    #command: ["./hezcore", "run", "--network", "local", "--cfg", "/app/config.local.toml"]
>>>>>>> 64fc76a1
    command: >
      sh -c "./hezcore register --cfg /app/config.local.toml --network local -y http://hez-core:8123 &&
             ./hezcore approve --cfg /app/config.local.toml --network local --amount 10000 -y &&
             ./hezcore run --network local --cfg /app/config.local.toml"

  hez-network:
    container_name: hez-network
<<<<<<< HEAD
    image: hermeznetwork/geth-zkevm-contracts@sha256:a7e54578bb87096f0d46aba47d2ebf3bb439b845bed38817a6c9e5be2129eb45
=======
    image: hermeznetwork/geth-zkevm-contracts@sha256:3474e0715f4d941e83098bb0087cb13a9a94a30080382825167f902b1a38967d
>>>>>>> 64fc76a1
    ports:
      - 8545:8545

  hez-prover:
    container_name: hez-prover
<<<<<<< HEAD
    image: hermeznetwork/hez-mock-prover@sha256:aef8f9630b7a93526ddfbd5753f608d0a53ad5eb8c43195aefbfeb8f56ffe49f
=======
    image: hermeznetwork/hez-mock-prover@sha256:dacb57cdffc8505cb897cb83970891acbaac6e5600372d7fe357a5bf66c13ebb
>>>>>>> 64fc76a1
    ports:
      - 50051:50051
    environment:
      - POSTGRES_USER=test_user
      - POSTGRES_PASSWORD=test_password
      - POSTGRES_DB=test_db
      - POSTGRES_HOST=hez-postgres-core
      - POSTGRES_PORT=5432
      - PROOF_TIME=1000

<<<<<<< HEAD
  hez-bridge-mock:
=======
  hez-bridge:
>>>>>>> 64fc76a1
    container_name: hez-bridge
    image: hermeznetwork/hermez-bridge
    ports:
      - 8080:8080
      - 9090:9090
    environment:
      - HERMEZBRIDGE_DATABASE_USER=test_user
      - HERMEZBRIDGE_DATABASE_PASSWORD=test_password
      - HERMEZBRIDGE_DATABASE_NAME=test_db
      - HERMEZBRIDGE_DATABASE_HOST=hez-postgres-bridge
      - HERMEZBRIDGE_DATABASE_PORT=5433
    volumes:
      - ./config/config.local.toml:/app/config.toml
    command: ["./hezbridge", "run", "--network", "local", "--cfg", "/app/config.toml"]

  hez-bridge-mock:
    container_name: hez-bridge-mock
    image: hermeznetwork/hermez-bridge
    ports:
      - 8080:8080
      - 9090:9090
    environment:
      - HERMEZBRIDGE_DATABASE_USER=test_user
      - HERMEZBRIDGE_DATABASE_PASSWORD=test_password
      - HERMEZBRIDGE_DATABASE_NAME=test_db
      - HERMEZBRIDGE_DATABASE_HOST=hez-postgres-bridge
      - HERMEZBRIDGE_DATABASE_PORT=5433
    command: ["./hezbridge", "mockserver"]<|MERGE_RESOLUTION|>--- conflicted
+++ resolved
@@ -24,17 +24,10 @@
       - POSTGRES_PASSWORD=test_password
       - POSTGRES_DB=test_db
     command: -p 5433
-<<<<<<< HEAD
-  
+
   hez-core:
     container_name: hez-core
     image: hermeznetwork/hermez-node-zkevm@sha256:e89ba4b8df5918cc7ff08a8c512fabdb8d30f550b01ad0efd1732bcae8eaf20c
-=======
-
-  hez-core:
-    container_name: hez-core
-    image: hermeznetwork/hermez-node-zkevm@sha256:60cad347b357447577363880943385906f39cdae75b292475aa77f81b0e7f6c5
->>>>>>> 64fc76a1
     ports:
       - 8123:8123
     environment:
@@ -46,10 +39,7 @@
       - HERMEZCORE_ETHERMAN_PRIVATEKEYPATH=/pk/keystore
     volumes:
       - ./test/test.keystore:/pk/keystore
-<<<<<<< HEAD
-=======
     #command: ["./hezcore", "run", "--network", "local", "--cfg", "/app/config.local.toml"]
->>>>>>> 64fc76a1
     command: >
       sh -c "./hezcore register --cfg /app/config.local.toml --network local -y http://hez-core:8123 &&
              ./hezcore approve --cfg /app/config.local.toml --network local --amount 10000 -y &&
@@ -57,21 +47,13 @@
 
   hez-network:
     container_name: hez-network
-<<<<<<< HEAD
-    image: hermeznetwork/geth-zkevm-contracts@sha256:a7e54578bb87096f0d46aba47d2ebf3bb439b845bed38817a6c9e5be2129eb45
-=======
     image: hermeznetwork/geth-zkevm-contracts@sha256:3474e0715f4d941e83098bb0087cb13a9a94a30080382825167f902b1a38967d
->>>>>>> 64fc76a1
     ports:
       - 8545:8545
 
   hez-prover:
     container_name: hez-prover
-<<<<<<< HEAD
-    image: hermeznetwork/hez-mock-prover@sha256:aef8f9630b7a93526ddfbd5753f608d0a53ad5eb8c43195aefbfeb8f56ffe49f
-=======
     image: hermeznetwork/hez-mock-prover@sha256:dacb57cdffc8505cb897cb83970891acbaac6e5600372d7fe357a5bf66c13ebb
->>>>>>> 64fc76a1
     ports:
       - 50051:50051
     environment:
@@ -82,11 +64,7 @@
       - POSTGRES_PORT=5432
       - PROOF_TIME=1000
 
-<<<<<<< HEAD
-  hez-bridge-mock:
-=======
   hez-bridge:
->>>>>>> 64fc76a1
     container_name: hez-bridge
     image: hermeznetwork/hermez-bridge
     ports:
