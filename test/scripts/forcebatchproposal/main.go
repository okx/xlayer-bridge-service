package main

import (
	"context"
	"time"

	"github.com/0xPolygonHermez/zkevm-bridge-service/utils"
	"github.com/0xPolygonHermez/zkevm-node/etherman/smartcontracts/polygonrollupmanager"
	"github.com/0xPolygonHermez/zkevm-node/etherman/smartcontracts/polygonzkevm"
	"github.com/0xPolygonHermez/zkevm-node/log"
	"github.com/ethereum/go-ethereum/accounts/abi/bind"
	"github.com/ethereum/go-ethereum/common"
)

const (
	l1AccHexPrivateKey = "0xac0974bec39a17e36ba4a6b4d238ff944bacb478cbed5efcae784d7bf4f2ff80"

<<<<<<< HEAD
	l1NetworkURL           = "http://localhost:8545"
	polygonZkEVMAddressHex = "0x0D9088C72Cd4F08e9dDe474D8F5394147f64b22C"
	maticTokenAddressHex   = "0xcFE6D77a653b988203BfAc9C6a69eA9D583bdC2b" //nolint:gosec
=======
	l1NetworkURL                   = "http://localhost:8545"
	polygonZkEVMAddressHex         = "0x8dAF17A20c9DBA35f005b6324F493785D239719d"
	polygonRollupManagerAddressHex = "0xB7f8BC63BbcaD18155201308C8f3540b07f84F5e"
	polTokenAddressHex             = "0x5FbDB2315678afecb367f032d93F642f64180aa3" //nolint:gosec
>>>>>>> 1c2f0863
)

func main() {
	ctx := context.Background()
	// Eth client
	log.Infof("Connecting to l1")
	client, err := utils.NewClient(ctx, l1NetworkURL, common.Address{})
	if err != nil {
		log.Fatal("Error: ", err)
	}
	auth, err := client.GetSigner(ctx, l1AccHexPrivateKey)
	if err != nil {
		log.Fatal("Error: ", err)
	}
	polygonZkEVMAddress := common.HexToAddress(polygonZkEVMAddressHex)
	polygonZkEVM, err := polygonzkevm.NewPolygonzkevm(polygonZkEVMAddress, client)
	if err != nil {
		log.Fatal("Error: ", err)
	}
	polygonRollupManagerAddress := common.HexToAddress(polygonRollupManagerAddressHex)
	polygonRollupManager, err := polygonrollupmanager.NewPolygonrollupmanager(polygonRollupManagerAddress, client)
	if err != nil {
		log.Fatal("Error: ", err)
	}
	polAmount, err := polygonRollupManager.GetForcedBatchFee(&bind.CallOpts{Pending: false})
	if err != nil {
		log.Fatal("Error getting collateral amount from smc: ", err)
	}
	err = client.ApproveERC20(ctx, common.HexToAddress(polTokenAddressHex), polygonZkEVMAddress, polAmount, auth)
	if err != nil {
		log.Fatal("Error approving pol: ", err)
	}
	tx, err := polygonZkEVM.SequenceBatches(auth, nil, auth.From, nil)
	if err != nil {
		log.Fatal("Error sending the batch: ", err)
	}

	// Wait eth transfer to be mined
	log.Infof("Waiting tx to be mined")
	const txETHTransferTimeout = 60 * time.Second
	err = utils.WaitTxToBeMined(ctx, client.Client, tx, txETHTransferTimeout)
	if err != nil {
		log.Fatal("Error: ", err)
	}
	log.Info("Batch succefully sent!")
}<|MERGE_RESOLUTION|>--- conflicted
+++ resolved
@@ -15,16 +15,10 @@
 const (
 	l1AccHexPrivateKey = "0xac0974bec39a17e36ba4a6b4d238ff944bacb478cbed5efcae784d7bf4f2ff80"
 
-<<<<<<< HEAD
-	l1NetworkURL           = "http://localhost:8545"
-	polygonZkEVMAddressHex = "0x0D9088C72Cd4F08e9dDe474D8F5394147f64b22C"
-	maticTokenAddressHex   = "0xcFE6D77a653b988203BfAc9C6a69eA9D583bdC2b" //nolint:gosec
-=======
 	l1NetworkURL                   = "http://localhost:8545"
-	polygonZkEVMAddressHex         = "0x8dAF17A20c9DBA35f005b6324F493785D239719d"
+	polygonZkEVMAddressHex         = "0x0D9088C72Cd4F08e9dDe474D8F5394147f64b22C"
 	polygonRollupManagerAddressHex = "0xB7f8BC63BbcaD18155201308C8f3540b07f84F5e"
 	polTokenAddressHex             = "0x5FbDB2315678afecb367f032d93F642f64180aa3" //nolint:gosec
->>>>>>> 1c2f0863
 )
 
 func main() {
@@ -57,7 +51,7 @@
 	if err != nil {
 		log.Fatal("Error approving pol: ", err)
 	}
-	tx, err := polygonZkEVM.SequenceBatches(auth, nil, auth.From, nil)
+	tx, err := polygonZkEVM.SequenceBatches(auth, nil, auth.From)
 	if err != nil {
 		log.Fatal("Error sending the batch: ", err)
 	}
