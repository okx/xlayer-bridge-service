package main

import (
	"context"
	"math/big"
	"time"

	"github.com/0xPolygonHermez/zkevm-bridge-service/etherman"
	clientUtils "github.com/0xPolygonHermez/zkevm-bridge-service/test/client"
	"github.com/0xPolygonHermez/zkevm-bridge-service/utils"
	"github.com/0xPolygonHermez/zkevm-node/etherman/smartcontracts/polygonrollupmanager"
	"github.com/0xPolygonHermez/zkevm-node/etherman/smartcontracts/polygonzkevm"
	"github.com/0xPolygonHermez/zkevm-node/hex"
	"github.com/0xPolygonHermez/zkevm-node/log"
	"github.com/0xPolygonHermez/zkevm-node/state"
	"github.com/0xPolygonHermez/zkevm-node/test/operations"
	"github.com/ethereum/go-ethereum"
	"github.com/ethereum/go-ethereum/accounts/abi/bind"
	"github.com/ethereum/go-ethereum/common"
	"github.com/ethereum/go-ethereum/ethclient"
)

const (
<<<<<<< HEAD
	l2BridgeAddr = "0x10B65c586f795aF3eCCEe594fE4E38E1F059F780"
	zkevmAddr    = "0x0D9088C72Cd4F08e9dDe474D8F5394147f64b22C"
=======
	l2BridgeAddr      = "0xCca6ECD73932e49633B9307e1aa0fC174525F424"
	zkevmAddr         = "0x8dAF17A20c9DBA35f005b6324F493785D239719d"
	rollupManagerAddr = "0xB7f8BC63BbcaD18155201308C8f3540b07f84F5e"
>>>>>>> 1c2f0863

	accHexAddress    = "0xf39Fd6e51aad88F6F4ce6aB8827279cffFb92266"
	accHexPrivateKey = "0xac0974bec39a17e36ba4a6b4d238ff944bacb478cbed5efcae784d7bf4f2ff80"
	l1NetworkURL     = "http://localhost:8545"
	l2NetworkURL     = "http://localhost:8123"
	bridgeURL        = "http://localhost:8080"

	forkID = 4

	l2GasLimit = 1000000

	mtHeight      = 32
	miningTimeout = 180
)

func main() {
	ctx := context.Background()
	c, err := utils.NewClient(ctx, l2NetworkURL, common.HexToAddress(l2BridgeAddr))
	if err != nil {
		log.Fatal("Error: ", err)
	}
	auth, err := c.GetSigner(ctx, accHexPrivateKey)
	if err != nil {
		log.Fatal("Error: ", err)
	}

	// Get Claim data
	cfg := clientUtils.Config{
		L1NodeURL:    l2NetworkURL,
		L2NodeURL:    l2NetworkURL,
		BridgeURL:    bridgeURL,
		L2BridgeAddr: common.HexToAddress(l2BridgeAddr),
	}
	client, err := clientUtils.NewClient(ctx, cfg)
	if err != nil {
		log.Fatal("Error: ", err)
	}
	deposits, _, err := client.GetBridges(accHexAddress, 0, 10) //nolint
	if err != nil {
		log.Fatal("Error: ", err)
	}
	bridgeData := deposits[0]
	proof, err := client.GetMerkleProof(deposits[0].NetworkId, deposits[0].DepositCnt)
	if err != nil {
		log.Fatal("error: ", err)
	}
	log.Debug("bridge: ", bridgeData)
	log.Debug("mainnetExitRoot: ", proof.MainExitRoot)
	log.Debug("rollupExitRoot: ", proof.RollupExitRoot)

	var smtProof, smtRollupProof [mtHeight][32]byte
	for i := 0; i < len(proof.MerkleProof); i++ {
		log.Debug("smtProof: ", proof.MerkleProof[i])
		smtProof[i] = common.HexToHash(proof.MerkleProof[i])
		log.Debug("smtRollupProof: ", proof.MerkleProof[i])
		smtRollupProof[i] = common.HexToHash(proof.RollupMerkleProof[i])
	}
	globalExitRoot := &etherman.GlobalExitRoot{
		ExitRoots: []common.Hash{common.HexToHash(proof.MainExitRoot), common.HexToHash(proof.RollupExitRoot)},
	}
	log.Info("Sending claim tx...")
	a, _ := big.NewInt(0).SetString(bridgeData.Amount, 0)
	metadata, err := hex.DecodeHex(bridgeData.Metadata)
	if err != nil {
		log.Fatal("error converting metadata to bytes. Error: ", err)
	}
	e := etherman.Deposit{
		LeafType:           uint8(bridgeData.LeafType),
		OriginalNetwork:    uint(bridgeData.OrigNet),
		OriginalAddress:    common.HexToAddress(bridgeData.OrigAddr),
		Amount:             a,
		DestinationNetwork: uint(bridgeData.DestNet),
		DestinationAddress: common.HexToAddress(bridgeData.DestAddr),
		DepositCount:       uint(bridgeData.DepositCnt),
		BlockNumber:        bridgeData.BlockNum,
		NetworkID:          uint(bridgeData.NetworkId),
		TxHash:             common.HexToHash(bridgeData.TxHash),
		Metadata:           metadata,
		ReadyForClaim:      bridgeData.ReadyForClaim,
	}
	// Connect to ethereum node
	ethClient, err := ethclient.Dial(l1NetworkURL)
	if err != nil {
		log.Fatalf("error connecting to %s: %+v", l1NetworkURL, err)
	}
	polygonRollupManagerAddress := common.HexToAddress(rollupManagerAddr)
	polygonRollupManager, err := polygonrollupmanager.NewPolygonrollupmanager(polygonRollupManagerAddress, ethClient)
	if err != nil {
		log.Fatal("Error: ", err)
	}
	// Get RollupID
	rollupID, err := polygonRollupManager.RollupAddressToID(&bind.CallOpts{Pending: false}, polygonRollupManagerAddress)
	if err != nil {
		log.Fatal("Error: ", err)
	}
	tx, err := c.BuildSendClaim(ctx, &e, smtProof, smtRollupProof, globalExitRoot, 0, 0, l2GasLimit, uint(rollupID), auth)
	if err != nil {
		log.Fatal("error: ", err)
	}
	log.Info("L2 tx.Nonce: ", tx.Nonce())
	log.Info("L2 tx.GasPrice: ", tx.GasPrice())
	log.Info("L2 tx.Gas: ", tx.Gas())
	log.Info("L2 tx.Hash: ", tx.Hash())
	b, err := tx.MarshalBinary()
	if err != nil {
		log.Fatal("error: ", err)
	}
	encoded := hex.EncodeToHex(b)
	log.Info("tx encoded: ", encoded)
	byt, err := state.EncodeTransaction(*tx, state.MaxEffectivePercentage, forkID)
	if err != nil {
		log.Fatal("error: ", err)
	}
	log.Info("forcedBatch content: ", hex.EncodeToHex(byt))

	log.Info("Using address: ", auth.From)

	chainID, err := ethClient.ChainID(ctx)
	if err != nil {
		log.Fatal("error getting l1 chainID: ", err)
	}
	auth, err = operations.GetAuth(accHexPrivateKey, chainID.Uint64())
	if err != nil {
		log.Fatal("error: ", err)
	}
	// Create smc client
	zkevmAddress := common.HexToAddress(zkevmAddr)
	zkevm, err := polygonzkevm.NewPolygonzkevm(zkevmAddress, ethClient)
	if err != nil {
		log.Fatal("error: ", err)
	}
	num, err := zkevm.LastForceBatch(&bind.CallOpts{Pending: false})
	if err != nil {
		log.Fatal("error getting lastForBatch number. Error : ", err)
	}
	log.Info("Number of forceBatches in the smc: ", num)

	currentBlock, err := ethClient.BlockByNumber(ctx, nil)
	if err != nil {
		log.Fatal("error getting blockByNumber. Error: ", err)
	}
	log.Debug("currentBlock.Time(): ", currentBlock.Time())

	// Get tip
	tip, err := polygonRollupManager.GetForcedBatchFee(&bind.CallOpts{Pending: false})
	if err != nil {
		log.Fatal("error getting tip. Error: ", err)
	}
	// Send forceBatch
	txForcedBatch, err := zkevm.ForceBatch(auth, byt, tip)
	if err != nil {
		log.Fatal("error sending forceBatch. Error: ", err)
	}

	log.Info("TxHash: ", txForcedBatch.Hash())

	time.Sleep(1 * time.Second)

	err = operations.WaitTxToBeMined(ctx, ethClient, txForcedBatch, miningTimeout*time.Second)
	if err != nil {
		log.Fatal("error: ", err)
	}

	query := ethereum.FilterQuery{
		FromBlock: currentBlock.Number(),
		Addresses: []common.Address{zkevmAddress},
	}
	logs, err := ethClient.FilterLogs(ctx, query)
	if err != nil {
		log.Fatal("error: ", err)
	}
	for _, vLog := range logs {
		fb, err := zkevm.ParseForceBatch(vLog)
		if err == nil {
			log.Debugf("log decoded: %+v", fb)
			var ger common.Hash = fb.LastGlobalExitRoot
			log.Info("GlobalExitRoot: ", ger)
			log.Info("Transactions: ", common.Bytes2Hex(fb.Transactions))
			fullBlock, err := ethClient.BlockByHash(ctx, vLog.BlockHash)
			if err != nil {
				log.Fatal("error getting hashParent. BlockNumber: %d. Error: %v", vLog.BlockNumber, err)
			}
			log.Info("MinForcedTimestamp: ", fullBlock.Time())
		}
	}
	log.Info("Success!!!!")
}<|MERGE_RESOLUTION|>--- conflicted
+++ resolved
@@ -21,14 +21,9 @@
 )
 
 const (
-<<<<<<< HEAD
-	l2BridgeAddr = "0x10B65c586f795aF3eCCEe594fE4E38E1F059F780"
-	zkevmAddr    = "0x0D9088C72Cd4F08e9dDe474D8F5394147f64b22C"
-=======
-	l2BridgeAddr      = "0xCca6ECD73932e49633B9307e1aa0fC174525F424"
-	zkevmAddr         = "0x8dAF17A20c9DBA35f005b6324F493785D239719d"
+	l2BridgeAddr      = "0x10B65c586f795aF3eCCEe594fE4E38E1F059F780"
+	zkevmAddr         = "0x0D9088C72Cd4F08e9dDe474D8F5394147f64b22C"
 	rollupManagerAddr = "0xB7f8BC63BbcaD18155201308C8f3540b07f84F5e"
->>>>>>> 1c2f0863
 
 	accHexAddress    = "0xf39Fd6e51aad88F6F4ce6aB8827279cffFb92266"
 	accHexPrivateKey = "0xac0974bec39a17e36ba4a6b4d238ff944bacb478cbed5efcae784d7bf4f2ff80"
