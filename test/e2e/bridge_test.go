//go:build e2e
// +build e2e

package e2e

import (
	"context"
	"math/big"
	"testing"
	"time"

	"github.com/0xPolygonHermez/zkevm-bridge-service/bridgectrl"
	"github.com/0xPolygonHermez/zkevm-bridge-service/db"
	"github.com/0xPolygonHermez/zkevm-bridge-service/server"
	"github.com/0xPolygonHermez/zkevm-bridge-service/test/operations"
	"github.com/0xPolygonHermez/zkevm-node/log"
	"github.com/ethereum/go-ethereum/common"
	"github.com/stretchr/testify/require"
)

var (
<<<<<<< HEAD
	l1BridgeAddr = common.HexToAddress("0x10B65c586f795aF3eCCEe594fE4E38E1F059F780")
	l2BridgeAddr = common.HexToAddress("0x10B65c586f795aF3eCCEe594fE4E38E1F059F780")
=======
	l1BridgeAddr = common.HexToAddress("0xCca6ECD73932e49633B9307e1aa0fC174525F424")
	l2BridgeAddr = common.HexToAddress("0xCca6ECD73932e49633B9307e1aa0fC174525F424")
>>>>>>> 1c2f0863
)

// TestE2E tests the flow of deposit and withdraw funds using the vector
func TestE2E(t *testing.T) {
	if testing.Short() {
		t.Skip()
	}

	ctx := context.Background()
	opsCfg := &operations.Config{
		Storage: db.Config{
			Database: "postgres",
			Name:     "test_db",
			User:     "test_user",
			Password: "test_password",
			Host:     "localhost",
			Port:     "5435",
			MaxConns: 10,
		},
		BT: bridgectrl.Config{
			Store:  "postgres",
			Height: uint8(32),
		},
		BS: server.Config{
			GRPCPort:         "9090",
			HTTPPort:         "8080",
			CacheSize:        100000,
			DefaultPageLimit: 25,
			MaxPageLimit:     100,
			BridgeVersion:    "v1",
			DB: db.Config{
				Database: "postgres",
				Name:     "test_db",
				User:     "test_user",
				Password: "test_password",
				Host:     "localhost",
				Port:     "5435",
				MaxConns: 10,
			},
		},
	}
	opsman, err := operations.NewManager(ctx, opsCfg)
	require.NoError(t, err)

	t.Run("L1-L2 okb bridge", func(t *testing.T) {
		log.Infof("TestE2E, L1-L2 okb bridge start.")
		// Check initial globalExitRoot. Must fail because at the beginning, no globalExitRoot event is thrown.
		globalExitRootSMC, err := opsman.GetCurrentGlobalExitRootFromSmc(ctx)
		require.NoError(t, err)
		t.Logf("initial globalExitRootSMC: %+v,", globalExitRootSMC)
		// Send L1 deposit
		var destNetwork uint32 = 1
		amount := new(big.Int).SetUint64(10000000000000000000)
		okbAddr := common.HexToAddress("0x82109a709138A2953C720D3d775168717b668ba6") // This means is okb
		destAddr := common.HexToAddress("0xc949254d682d8c9ad5682521675b8f43b102aec4")

		err = opsman.ApproveERC20OKB(ctx, okbAddr, amount)
		l1Balance, err := opsman.CheckAccountTokenBalance(ctx, operations.L1, okbAddr, &l1BridgeAddr)
		require.NoError(t, err)
		t.Logf("L1 Bridge Balance: %v", l1Balance)
		require.NoError(t, err)
		err = opsman.SendL1Deposit(ctx, okbAddr, amount, destNetwork, &destAddr)
		require.NoError(t, err)
		l1Balance, err = opsman.CheckAccountTokenBalance(ctx, operations.L1, okbAddr, &l1BridgeAddr)
		require.NoError(t, err)
		t.Logf("L1 Bridge Balance: %v", l1Balance)

		// Check globalExitRoot
		globalExitRoot2, err := opsman.GetTrustedGlobalExitRootSynced(ctx)
		require.NoError(t, err)
		t.Logf("Before deposit global exit root: %v", globalExitRootSMC)
		t.Logf("After deposit global exit root: %v", globalExitRoot2)
		require.NotEqual(t, globalExitRootSMC.ExitRoots[0], globalExitRoot2.ExitRoots[0])
		require.Equal(t, globalExitRootSMC.ExitRoots[1], globalExitRoot2.ExitRoots[1])
		// Get Bridge Info By DestAddr
		deposits, err := opsman.GetBridgeInfoByDestAddr(ctx, &destAddr)
		require.NoError(t, err)
		// Check L2 funds
		balance, err := opsman.CheckAccountBalance(ctx, operations.L2, &destAddr)
		require.NoError(t, err)
		log.Infof("balance:%v", balance.String())
		initL2Balance := big.NewInt(0)
		require.Equal(t, 0, balance.Cmp(initL2Balance))
		t.Log("Deposit: ", deposits[0])
		// Check the claim tx
		err = opsman.CheckL2Claim(ctx, uint(deposits[0].DestNet), uint(deposits[0].DepositCnt))
		require.NoError(t, err)
		// Check L2 funds to see if the amount has been increased
		log.Infof("destAddr:%v", destAddr.String())
		balance2, err := opsman.CheckAccountBalance(ctx, operations.L2, &destAddr)
		log.Infof("balance:%v, balance2:%v, amount:%v", balance.String(), balance2.String(), amount.String())
		require.NoError(t, err)
		require.NotEqual(t, balance, balance2)
		require.Equal(t, amount, balance2)

		// Check globalExitRoot
		globalExitRoot3, err := opsman.GetCurrentGlobalExitRootFromSmc(ctx)
		require.NoError(t, err)
		// Send L2 Deposit to withdraw the some funds
		destNetwork = 0
		amount = new(big.Int).SetUint64(1000000000000000000)
		l2Balance, err := opsman.CheckAccountBalance(ctx, operations.L2, &l2BridgeAddr)
		require.NoError(t, err)
		t.Logf("L2 Bridge Balance: %v", l2Balance)
		err = opsman.SendL2Deposit(ctx, common.Address{}, amount, destNetwork, &destAddr)
		require.NoError(t, err)
		l2Balance, err = opsman.CheckAccountBalance(ctx, operations.L2, &l2BridgeAddr)
		require.NoError(t, err)
		t.Logf("L2 Bridge Balance: %v", l2Balance)

		// Get Bridge Info By DestAddr
		deposits, err = opsman.GetBridgeInfoByDestAddr(ctx, &destAddr)
		require.NoError(t, err)
		t.Log("Deposit 2: ", deposits[0])
		// Check globalExitRoot
		globalExitRoot4, err := opsman.GetLatestGlobalExitRootFromL1(ctx)
		require.NoError(t, err)
		t.Logf("Global3 %+v: ", globalExitRoot3)
		t.Logf("Global4 %+v: ", globalExitRoot4)
		require.NotEqual(t, globalExitRoot3.ExitRoots[1], globalExitRoot4.ExitRoots[1])
		require.Equal(t, globalExitRoot3.ExitRoots[0], globalExitRoot4.ExitRoots[0])
		// Check L1 funds
		balance, err = opsman.CheckAccountBalance(ctx, operations.L1, &destAddr)
		require.NoError(t, err)
		require.Equal(t, 0, big.NewInt(0).Cmp(balance))
		// Get the claim data
		smtProof, smtRollupProof, globaExitRoot, err := opsman.GetClaimData(ctx, uint(deposits[0].NetworkId), uint(deposits[0].DepositCnt))
		require.NoError(t, err)
		// Claim funds in L1
		err = opsman.SendL1Claim(ctx, deposits[0], smtProof, smtRollupProof, globaExitRoot)
		require.NoError(t, err)

		// Check L1 funds to see if the amount has been increased
		balance, err = opsman.CheckAccountTokenBalance(ctx, operations.L1, okbAddr, &destAddr)
		require.NoError(t, err)
		require.Equal(t, big.NewInt(1000000000000000000), balance)
		// Check L2 funds to see that the amount has been reduced
		balance, err = opsman.CheckAccountBalance(ctx, operations.L2, &destAddr)
		require.NoError(t, err)
		require.True(t, big.NewInt(9000000000000000000).Cmp(balance) > 0)
		log.Infof("TestE2E, L1-L2 okb bridge end.")
	})

	t.Run("L1-L2 token bridge", func(t *testing.T) {
		/*
			1. Bridge from L1 to L2.
			2. Bridge from L2 to L1
			3. Claim the deposits in both layers
		*/
		log.Infof("TestE2E, L1-L2 token bridge start.")
		// Check initial globalExitRoot.
		globalExitRootSMC, err := opsman.GetCurrentGlobalExitRootFromSmc(ctx)
		require.NoError(t, err)
		t.Logf("initial globalExitRootSMC: %+v,", globalExitRootSMC)
		// Send L1 deposit
		var destNetwork uint32 = 1
		amount1 := new(big.Int).SetUint64(1000000000000000000)
		totAmount := new(big.Int).SetUint64(3500000000000000000)
		tokenAddr, _, err := opsman.DeployERC20(ctx, "A COIN", "ACO", operations.L1)
		require.NoError(t, err)
		err = opsman.MintERC20(ctx, tokenAddr, totAmount, operations.L1)
		require.NoError(t, err)
		origAddr := common.HexToAddress("0x2ecf31ece36ccac2d3222a303b1409233ecbb225")
		balance, err := opsman.CheckAccountTokenBalance(ctx, operations.L1, tokenAddr, &origAddr)
		require.NoError(t, err)
		t.Log("Init account balance l1: ", balance)
		destAddr := common.HexToAddress("0xc949254d682d8c9ad5682521675b8f43b102aec4")
		// First deposit
		err = opsman.SendL1Deposit(ctx, tokenAddr, amount1, destNetwork, &destAddr)
		require.NoError(t, err)
		// Get Bridge Info By DestAddr
		deposits, err := opsman.GetBridgeInfoByDestAddr(ctx, &destAddr)
		require.NoError(t, err)
		t.Log("Deposit: ", deposits[0])
		t.Log("Before getClaimData: ", deposits[0].NetworkId, deposits[0].DepositCnt)
		// Check the claim tx
		err = opsman.CheckL2Claim(ctx, uint(deposits[0].DestNet), uint(deposits[0].DepositCnt))
		require.NoError(t, err)
		time.Sleep(3 * time.Second) // wait for sync token_wrapped event
		tokenWrapped, err := opsman.GetTokenWrapped(ctx, 0, tokenAddr, false)
		require.NoError(t, err)
		balance2, err := opsman.CheckAccountTokenBalance(ctx, operations.L2, tokenWrapped.WrappedTokenAddress, &destAddr)
		require.NoError(t, err)
		t.Log("Init account balance l2: ", balance2)

		// Second deposit
		err = opsman.SendL1Deposit(ctx, tokenAddr, amount1, destNetwork, &destAddr)
		require.NoError(t, err)
		// Check globalExitRoot
		globalExitRoot2, err := opsman.GetTrustedGlobalExitRootSynced(ctx)
		require.NoError(t, err)
		t.Logf("Before deposits global exit root: %v", globalExitRootSMC)
		t.Logf("After deposits global exit root: %v", globalExitRoot2)
		require.NotEqual(t, globalExitRootSMC.ExitRoots[0], globalExitRoot2.ExitRoots[0])
		require.Equal(t, globalExitRootSMC.ExitRoots[1], globalExitRoot2.ExitRoots[1])

		destNetwork = 0
		amount4 := new(big.Int).SetUint64(500000000000000000)
		// L2 deposit
		err = opsman.SendL2Deposit(ctx, tokenWrapped.WrappedTokenAddress, amount4, destNetwork, &origAddr)
		require.NoError(t, err)
		deposits, err = opsman.GetBridgeInfoByDestAddr(ctx, &origAddr)
		require.NoError(t, err)
		t.Log("deposit: ", deposits[0])
		smtProof, smtRollupProof, globaExitRoot, err := opsman.GetClaimData(ctx, uint(deposits[0].NetworkId), uint(deposits[0].DepositCnt))
		require.NoError(t, err)
		// Claim funds in L1
		err = opsman.SendL1Claim(ctx, deposits[0], smtProof, smtRollupProof, globaExitRoot)
		require.NoError(t, err)
		// Check L1 funds to see if the amount has been increased
		balance, err = opsman.CheckAccountTokenBalance(ctx, operations.L1, tokenAddr, &origAddr)
		require.NoError(t, err)
		require.Equal(t, big.NewInt(2000000000000000000), balance)

		deposits, err = opsman.GetBridgeInfoByDestAddr(ctx, &destAddr)
		require.NoError(t, err)
		t.Log("deposit: ", deposits[0])
		// Check the claim tx
		err = opsman.CheckL2Claim(ctx, uint(deposits[0].DestNet), uint(deposits[0].DepositCnt))
		require.NoError(t, err)
		// Check L2 funds to see if the amount has been increased
		balance, err = opsman.CheckAccountTokenBalance(ctx, operations.L2, tokenWrapped.WrappedTokenAddress, &destAddr)
		require.NoError(t, err)
		t.Log("Balance tokenWrapped: ", balance)
		require.Equal(t, new(big.Int).SetUint64(1500000000000000000), balance)
		log.Infof("TestE2E, L1-L2 token bridge end.")
	})

	t.Run("Reversal ERC20", func(t *testing.T) {
		log.Infof("TestE2E, Reversal ERC20 start.")
		// Check initial globalExitRoot.
		globalExitRootSMC, err := opsman.GetCurrentGlobalExitRootFromSmc(ctx)
		require.NoError(t, err)
		t.Logf("initial globalExitRootSMC: %+v,", globalExitRootSMC)
		// Send L2 deposit
		var destNetwork uint32 = 0
		amount := new(big.Int).SetUint64(10000000000000000000)
		tokenAddr, _, err := opsman.DeployERC20(ctx, "A COIN", "ACO", operations.L2)
		require.NoError(t, err)
		//Mint tokens
		err = opsman.MintERC20(ctx, tokenAddr, amount, operations.L2)
		require.NoError(t, err)
		//Check balance
		origAddr := common.HexToAddress("0xc949254d682d8c9ad5682521675b8f43b102aec4")
		balance, err := opsman.CheckAccountTokenBalance(ctx, operations.L2, tokenAddr, &origAddr)
		require.NoError(t, err)
		t.Log("Token balance: ", balance, ". tokenaddress: ", tokenAddr, ". account: ", origAddr)
		destAddr := common.HexToAddress("0x2ecf31ece36ccac2d3222a303b1409233ecbb225")
		amount = new(big.Int).SetUint64(1000000000000000000)
		err = opsman.SetL2TokensAllowed(ctx, true)
		require.NoError(t, err)
		err = opsman.SendL2Deposit(ctx, tokenAddr, amount, destNetwork, &destAddr)
		require.NoError(t, err)
		// Check globalExitRoot
		globalExitRoot2, err := opsman.GetLatestGlobalExitRootFromL1(ctx)
		require.NoError(t, err)
		t.Logf("Before deposit global exit root: %v", globalExitRootSMC)
		t.Logf("After deposit global exit root: %v", globalExitRoot2)
		require.Equal(t, globalExitRootSMC.ExitRoots[0], globalExitRoot2.ExitRoots[0])
		require.NotEqual(t, globalExitRootSMC.ExitRoots[1], globalExitRoot2.ExitRoots[1])
		// Get Bridge Info By DestAddr
		deposits, err := opsman.GetBridgeInfoByDestAddr(ctx, &destAddr)
		require.NoError(t, err)
		// Check L2 funds
		balance, err = opsman.CheckAccountTokenBalance(ctx, operations.L2, tokenAddr, &origAddr)
		require.NoError(t, err)
		require.Equal(t, 0, balance.Cmp(big.NewInt(9000000000000000000)))
		t.Log("Deposit: ", deposits[0])
		t.Log("Before getClaimData: ", deposits[0].NetworkId, deposits[0].DepositCnt)
		// Get the claim data
		smtProof, smtRollupProof, globaExitRoot, err := opsman.GetClaimData(ctx, uint(deposits[0].NetworkId), uint(deposits[0].DepositCnt))
		require.NoError(t, err)
		// Claim funds in L1
		t.Logf("globalExitRoot: %+v", globaExitRoot)
		err = opsman.SendL1Claim(ctx, deposits[0], smtProof, smtRollupProof, globaExitRoot)
		require.NoError(t, err)
		// Get tokenWrappedAddr
		t.Log("token Address:", tokenAddr)
		time.Sleep(3 * time.Second) // wait for sync token_wrapped event
		tokenWrapped, err := opsman.GetTokenWrapped(ctx, 1, tokenAddr, true)
		require.NoError(t, err)
		// Check L2 funds to see if the amount has been increased
		balance2, err := opsman.CheckAccountTokenBalance(ctx, operations.L1, tokenWrapped.WrappedTokenAddress, &destAddr)
		require.NoError(t, err)
		t.Log("balance l1 account after claim funds: ", balance2)
		require.NotEqual(t, balance, balance2)
		require.Equal(t, amount, balance2)

		// Check globalExitRoot
		globalExitRoot3, err := opsman.GetTrustedGlobalExitRootSynced(ctx)
		require.NoError(t, err)
		// Send L2 Deposit to withdraw the some funds
		destNetwork = 1
		amount = new(big.Int).SetUint64(600000000000000000)
		err = opsman.SendL1Deposit(ctx, tokenWrapped.WrappedTokenAddress, amount, destNetwork, &destAddr)
		require.NoError(t, err)
		// Get Bridge Info By DestAddr
		deposits, err = opsman.GetBridgeInfoByDestAddr(ctx, &destAddr)
		require.NoError(t, err)
		t.Log("Deposit 2: ", deposits[0])
		// Check globalExitRoot
		globalExitRoot4, err := opsman.GetTrustedGlobalExitRootSynced(ctx)
		require.NoError(t, err)
		t.Logf("Global3 %+v: ", globalExitRoot3)
		t.Logf("Global4 %+v: ", globalExitRoot4)
		require.NotEqual(t, globalExitRoot3.ExitRoots[0], globalExitRoot4.ExitRoots[0])
		// Check L2 funds
		balance, err = opsman.CheckAccountTokenBalance(ctx, operations.L2, tokenAddr, &destAddr)
		require.NoError(t, err)
		t.Log("balance: ", balance)
		require.Equal(t, 0, big.NewInt(0).Cmp(balance))
		t.Log("deposits[0]: ", deposits[0])
		// Check the claim tx
		err = opsman.CheckL2Claim(ctx, uint(deposits[0].DestNet), uint(deposits[0].DepositCnt))
		require.NoError(t, err)
		// Check L2 funds to see if the amount has been increased
		balance, err = opsman.CheckAccountTokenBalance(ctx, operations.L2, tokenAddr, &destAddr)
		require.NoError(t, err)
		require.Equal(t, big.NewInt(600000000000000000), balance)
		// Check L1 funds to see that the amount has been reduced
		balance, err = opsman.CheckAccountTokenBalance(ctx, operations.L1, tokenWrapped.WrappedTokenAddress, &destAddr)
		require.NoError(t, err)
		require.Equal(t, 0, big.NewInt(400000000000000000).Cmp(balance))
		log.Infof("TestE2E, Reversal ERC20 end.")
	})

	t.Run("ERC20", func(t *testing.T) {
		log.Infof("TestE2E, ERC20 start.")
		// Check initial globalExitRoot.
		globalExitRootSMC, err := opsman.GetCurrentGlobalExitRootFromSmc(ctx)
		require.NoError(t, err)
		t.Logf("initial globalExitRootSMC: %+v,", globalExitRootSMC)
		// Send L1 deposit
		var destNetwork uint32 = 1
		amount := new(big.Int).SetUint64(10000000000000000000)
		tokenAddr, _, err := opsman.DeployERC20(ctx, "A COIN", "ACO", operations.L1)
		require.NoError(t, err)
		err = opsman.MintERC20(ctx, tokenAddr, amount, operations.L1)
		require.NoError(t, err)
		origAddr := common.HexToAddress("0x2ecf31ece36ccac2d3222a303b1409233ecbb225")
		balance, err := opsman.CheckAccountTokenBalance(ctx, operations.L1, tokenAddr, &origAddr)
		require.NoError(t, err)
		t.Log("Init account balance l1: ", balance)
		destAddr := common.HexToAddress("0xc949254d682d8c9ad5682521675b8f43b102aec4")
		err = opsman.SendL1Deposit(ctx, tokenAddr, amount, destNetwork, &destAddr)
		require.NoError(t, err)
		// Check globalExitRoot
		globalExitRoot2, err := opsman.GetTrustedGlobalExitRootSynced(ctx)
		require.NoError(t, err)
		t.Logf("Before deposit global exit root: %v", globalExitRootSMC)
		t.Logf("After deposit global exit root: %v", globalExitRoot2)
		require.NotEqual(t, globalExitRootSMC.ExitRoots[0], globalExitRoot2.ExitRoots[0])
		require.Equal(t, globalExitRootSMC.ExitRoots[1], globalExitRoot2.ExitRoots[1])
		// Get Bridge Info By DestAddr
		deposits, err := opsman.GetBridgeInfoByDestAddr(ctx, &destAddr)
		require.NoError(t, err)
		t.Log("Deposit: ", deposits[0])
		t.Log("Before getClaimData: ", deposits[0].NetworkId, deposits[0].DepositCnt)
		// Check the claim tx
		err = opsman.CheckL2Claim(ctx, uint(deposits[0].DestNet), uint(deposits[0].DepositCnt))
		require.NoError(t, err)
		time.Sleep(3 * time.Second) // wait for sync token_wrapped event
		tokenWrapped, err := opsman.GetTokenWrapped(ctx, 0, tokenAddr, false)
		require.NoError(t, err)
		t.Log("TokenWrapped: ", tokenWrapped)
		// Check L2 funds to see if the amount has been increased
		balance2, err := opsman.CheckAccountTokenBalance(ctx, operations.L2, tokenWrapped.WrappedTokenAddress, &destAddr)
		require.NoError(t, err)
		t.Log("Balance tokenWrapped: ", balance2)
		require.Equal(t, amount, balance2)

		// Check globalExitRoot
		globalExitRoot3, err := opsman.GetLatestGlobalExitRootFromL1(ctx)
		require.NoError(t, err)
		// Send L2 Deposit to withdraw the some funds
		destNetwork = 0
		amount = new(big.Int).SetUint64(8000000000000000000)
		err = opsman.SendL2Deposit(ctx, tokenWrapped.WrappedTokenAddress, amount, destNetwork, &destAddr)
		require.NoError(t, err)
		// Get Bridge Info By DestAddr
		deposits, err = opsman.GetBridgeInfoByDestAddr(ctx, &destAddr)
		require.NoError(t, err)
		t.Log("Deposit 2: ", deposits[0])
		// Check globalExitRoot
		globalExitRoot4, err := opsman.GetLatestGlobalExitRootFromL1(ctx)
		require.NoError(t, err)
		t.Logf("Global3 %+v: ", globalExitRoot3)
		t.Logf("Global4 %+v: ", globalExitRoot4)
		require.NotEqual(t, globalExitRoot3.ExitRoots[1], globalExitRoot4.ExitRoots[1])
		require.Equal(t, globalExitRoot3.ExitRoots[0], globalExitRoot4.ExitRoots[0])
		// Check L1 funds
		balance, err = opsman.CheckAccountTokenBalance(ctx, operations.L1, tokenAddr, &destAddr)
		require.NoError(t, err)
		require.Equal(t, 0, big.NewInt(0).Cmp(balance))
		// Get the claim data
		smtProof, smtRollupProof, globaExitRoot, err := opsman.GetClaimData(ctx, uint(deposits[0].NetworkId), uint(deposits[0].DepositCnt))
		require.NoError(t, err)
		// Claim funds in L1
		err = opsman.SendL1Claim(ctx, deposits[0], smtProof, smtRollupProof, globaExitRoot)
		require.NoError(t, err)
		// Check L1 funds to see if the amount has been increased
		balance, err = opsman.CheckAccountTokenBalance(ctx, operations.L1, tokenAddr, &destAddr)
		require.NoError(t, err)
		require.Equal(t, big.NewInt(8000000000000000000), balance)
		// Check L2 funds to see that the amount has been reduced
		balance, err = opsman.CheckAccountTokenBalance(ctx, operations.L2, tokenWrapped.WrappedTokenAddress, &destAddr)
		require.NoError(t, err)
		require.Equal(t, big.NewInt(2000000000000000000), balance)
		log.Infof("TestE2E, ERC20 end.")
	})

	t.Run("Multi deposits", func(t *testing.T) {
		/*
			1. Do 3 deposits/bridges
			2. Do 2 more deposits
			3. Claim the first 3 deposits in L2
		*/
		log.Infof("TestE2E, Multi deposits start.")
		// Check initial globalExitRoot.
		globalExitRootSMC, err := opsman.GetCurrentGlobalExitRootFromSmc(ctx)
		require.NoError(t, err)
		t.Logf("initial globalExitRootSMC: %+v,", globalExitRootSMC)
		// Send L1 deposit
		var destNetwork uint32 = 1
		amount1 := new(big.Int).SetUint64(1000000000000000000)
		amount2 := new(big.Int).SetUint64(2000000000000000000)
		amount3 := new(big.Int).SetUint64(3000000000000000000)
		totAmount := new(big.Int).SetUint64(9000000000000000000)
		tokenAddr, _, err := opsman.DeployERC20(ctx, "A COIN", "ACO", operations.L1)
		require.NoError(t, err)
		err = opsman.MintERC20(ctx, tokenAddr, totAmount, operations.L1)
		require.NoError(t, err)
		origAddr := common.HexToAddress("0x2ecf31ece36ccac2d3222a303b1409233ecbb225")
		balance, err := opsman.CheckAccountTokenBalance(ctx, operations.L1, tokenAddr, &origAddr)
		require.NoError(t, err)
		t.Log("Init account balance l1: ", balance)
		destAddr := common.HexToAddress("0xc949254d682d8c9ad5682521675b8f43b102aec4")
		// First deposit
		err = opsman.SendL1Deposit(ctx, tokenAddr, amount1, destNetwork, &destAddr)
		require.NoError(t, err)
		// Second deposit
		err = opsman.SendL1Deposit(ctx, tokenAddr, amount2, destNetwork, &destAddr)
		require.NoError(t, err)
		// Third deposit
		err = opsman.SendL1Deposit(ctx, tokenAddr, amount3, destNetwork, &destAddr)
		require.NoError(t, err)
		// Check globalExitRoot
		globalExitRoot2, err := opsman.GetTrustedGlobalExitRootSynced(ctx)
		require.NoError(t, err)
		t.Logf("Before deposits global exit root: %v", globalExitRootSMC)
		t.Logf("After deposits global exit root: %v", globalExitRoot2)
		require.NotEqual(t, globalExitRootSMC.ExitRoots[0], globalExitRoot2.ExitRoots[0])
		require.Equal(t, globalExitRootSMC.ExitRoots[1], globalExitRoot2.ExitRoots[1])
		// Get Bridge Info By DestAddr
		deposits, err := opsman.GetBridgeInfoByDestAddr(ctx, &destAddr)
		require.NoError(t, err)
		t.Log("Deposits: ", deposits[:2])
		t.Log("Before getClaimData: ", deposits[2].NetworkId, deposits[2].DepositCnt)
		// Fourth deposit
		err = opsman.SendL1Deposit(ctx, tokenAddr, amount1, destNetwork, &origAddr)
		require.NoError(t, err)
		// Fifth deposit
		err = opsman.SendL1Deposit(ctx, tokenAddr, amount2, destNetwork, &origAddr)
		require.NoError(t, err)
		// Check the claim tx
		err = opsman.CheckL2Claim(ctx, uint(deposits[0].DestNet), uint(deposits[0].DepositCnt))
		require.NoError(t, err)
		time.Sleep(3 * time.Second) // wait for sync token_wrapped event
		tokenWrapped, err := opsman.GetTokenWrapped(ctx, 0, tokenAddr, false)
		require.NoError(t, err)
		t.Log("TokenWrapped: ", tokenWrapped)
		// Check L2 funds to see if the amount has been increased
		balance, err = opsman.CheckAccountTokenBalance(ctx, operations.L2, tokenWrapped.WrappedTokenAddress, &destAddr)
		require.NoError(t, err)
		t.Log("Balance tokenWrapped: ", balance)

		// Check the claim tx
		err = opsman.CheckL2Claim(ctx, uint(deposits[0].DestNet), uint(deposits[0].DepositCnt))
		require.NoError(t, err)
		balance, err = opsman.CheckAccountTokenBalance(ctx, operations.L2, tokenWrapped.WrappedTokenAddress, &destAddr)
		require.NoError(t, err)

		// Check the claim tx
		err = opsman.CheckL2Claim(ctx, uint(deposits[0].DestNet), uint(deposits[0].DepositCnt))
		require.NoError(t, err)
		// Check L2 funds to see if the amount has been increased
		balance, err = opsman.CheckAccountTokenBalance(ctx, operations.L2, tokenWrapped.WrappedTokenAddress, &destAddr)
		require.NoError(t, err)
		t.Log("Balance tokenWrapped: ", balance)
		require.Equal(t, new(big.Int).SetUint64(6000000000000000000), balance)
		log.Infof("TestE2E, Multi deposits end.")
	})

	t.Run("Bridge Message Test", func(t *testing.T) {
		// Test L1 Bridge Message
		// Send L1 bridge message
		log.Infof("TestE2E, Bridge Message Test start.")
		var destNetwork uint32 = 1
		amount := new(big.Int).SetUint64(1000000000000000000)

		destAddr, err := opsman.DeployBridgeMessageReceiver(ctx, operations.L1)
		require.NoError(t, err)
<<<<<<< HEAD
		log.Infof("first, destAddr:%v,amount:%v,destNetwork:%v", destAddr.String(), amount.String(), destNetwork)
		err = opsman.SendL1BridgeMessage(ctx, destAddr, destNetwork, amount, []byte("metadata"), nil)
=======

		err = opsman.SendL1BridgeMessage(ctx, destAddr, destNetwork, amount, []byte("metadata 1"), nil)
>>>>>>> 1c2f0863
		require.NoError(t, err)

		// Get Bridge Info By DestAddr
		deposits, err := opsman.GetBridgeInfoByDestAddr(ctx, &destAddr)
		require.NoError(t, err)
		// Get the claim data
		smtProof, smtRollupProof, globaExitRoot, err := opsman.GetClaimData(ctx, uint(deposits[0].NetworkId), uint(deposits[0].DepositCnt))
		require.NoError(t, err)
		// Check the claim tx
		err = opsman.SendL2Claim(ctx, deposits[0], smtProof, smtRollupProof, globaExitRoot)
		require.NoError(t, err)

		// Send L1 message to L2' 0xc949254d682d8c9ad5682521675b8f43b102aec4
		destAddr = common.HexToAddress("0xc949254d682d8c9ad5682521675b8f43b102aec4")
		log.Infof("second, destAddr:%v,amount:%v,destNetwork:%v", destAddr.String(), amount.String(), destNetwork)
		err = opsman.SendL1BridgeMessage(ctx, destAddr, destNetwork, amount, []byte("metadata"), nil)
		require.NoError(t, err)

		// Get Bridge Info By DestAddr
		deposits, err = opsman.GetBridgeInfoByDestAddr(ctx, &destAddr)
		require.NoError(t, err)
		// Get the claim data
		smtProof, globaExitRoot, err = opsman.GetClaimData(ctx, uint(deposits[0].NetworkId), uint(deposits[0].DepositCnt))
		require.NoError(t, err)
		// Check the claim tx
		err = opsman.SendL2Claim(ctx, deposits[0], smtProof, globaExitRoot)
		require.NoError(t, err)

		l2ETHWrapAddress := common.HexToAddress("0x82109a709138A2953C720D3d775168717b668ba6")
		balance, err := opsman.CheckAccountTokenBalance(ctx, operations.L2, l2ETHWrapAddress, &destAddr)
		require.NoError(t, err)
		log.Infof("destAddr:%v, balance:%v ", destAddr.String(), balance)
		require.Equal(t, amount, balance)

		err = opsman.ApproveERC20(ctx, l2ETHWrapAddress, amount, operations.L2)
		require.NoError(t, err)

		// Test L2 Bridge Message
		// Send L2 bridge message
		destNetwork = 0

		destAddr, err = opsman.DeployBridgeMessageReceiver(ctx, operations.L2)
		require.NoError(t, err)
<<<<<<< HEAD
		log.Infof("destAddr:%v, destNetwork:%v, amount:%v", destAddr.String(), destNetwork, amount.String())
		err = opsman.SendL2BridgeMessage(ctx, destAddr, destNetwork, amount, []byte("metadata"))
=======

		err = opsman.SendL2BridgeMessage(ctx, destAddr, destNetwork, amount, []byte("metadata 2"))
>>>>>>> 1c2f0863
		require.NoError(t, err)

		// Get Bridge Info By DestAddr
		deposits, err = opsman.GetBridgeInfoByDestAddr(ctx, &destAddr)
		require.NoError(t, err)
		// Get the claim data
		smtProof, smtRollupProof, globaExitRoot, err = opsman.GetClaimData(ctx, uint(deposits[0].NetworkId), uint(deposits[0].DepositCnt))
		require.NoError(t, err)
		// Claim a bridge message in L1
		t.Logf("globalExitRoot: %+v", globaExitRoot)
		err = opsman.SendL1Claim(ctx, deposits[0], smtProof, smtRollupProof, globaExitRoot)
		require.NoError(t, err)
	})
	t.Run("Bridge Message Authorized Account Test", func(t *testing.T) {
		// Test L1 Bridge Message
		// Send L1 bridge message
		var destNetwork uint32 = 1
		amount := new(big.Int).SetUint64(1000000000000000000)

		destAddr, err := opsman.DeployBridgeMessageReceiver(ctx, operations.L1)
		require.NoError(t, err)

		pk := "0x7c852118294e51e653712a81e05800f419141751be58f605c371e15141b007a6" //0x90F79bf6EB2c4f870365E785982E1f101E93b906

		err = opsman.SendL1BridgeMessage(ctx, destAddr, destNetwork, amount, []byte("metadata 3"), &pk)
		require.NoError(t, err)

		// Get Bridge Info By DestAddr
		deposits, err := opsman.GetBridgeInfoByDestAddr(ctx, &destAddr)
		require.NoError(t, err)

		// Check the claim tx
		err = opsman.CheckL2Claim(ctx, uint(deposits[0].DestNet), uint(deposits[0].DepositCnt))
		require.NoError(t, err)

		// Test L2 Bridge Message
		// Send L2 bridge message
		destNetwork = 0

		destAddr, err = opsman.DeployBridgeMessageReceiver(ctx, operations.L2)
		require.NoError(t, err)

		err = opsman.SendL2BridgeMessage(ctx, destAddr, destNetwork, amount, []byte("metadata 4"))
		require.NoError(t, err)

		// Get Bridge Info By DestAddr
		deposits, err = opsman.GetBridgeInfoByDestAddr(ctx, &destAddr)
		require.NoError(t, err)
		// Get the claim data
		smtProof, smtRollupProof, globaExitRoot, err := opsman.GetClaimData(ctx, uint(deposits[0].NetworkId), uint(deposits[0].DepositCnt))
		require.NoError(t, err)
		// Claim a bridge message in L1
		t.Logf("globalExitRoot: %+v", globaExitRoot)
		err = opsman.SendL1Claim(ctx, deposits[0], smtProof, smtRollupProof, globaExitRoot)
		require.NoError(t, err)
		log.Infof("TestE2E, Bridge Message Test end.")
	})
	t.Run("Bridge Message Authorized Account Test", func(t *testing.T) {
		// Test L1 Bridge Message
		// Send L1 bridge message
		log.Infof("TestE2E, Bridge Message Test start.")
		var destNetwork uint32 = 1
		amount := new(big.Int).SetUint64(1000000000000000000)

		destAddr, err := opsman.DeployBridgeMessageReceiver(ctx, operations.L1)
		require.NoError(t, err)
		log.Infof("first, destAddr:%v,amount:%v,destNetwork:%v", destAddr.String(), amount.String(), destNetwork)
		pk := "0x7c852118294e51e653712a81e05800f419141751be58f605c371e15141b007a6" //0x90F79bf6EB2c4f870365E785982E1f101E93b906

		err = opsman.SendL1BridgeMessage(ctx, destAddr, destNetwork, amount, []byte("metadata 3"), &pk)
		require.NoError(t, err)

		// Get Bridge Info By DestAddr
		deposits, err := opsman.GetBridgeInfoByDestAddr(ctx, &destAddr)
		require.NoError(t, err)

		// Check the claim tx
		err = opsman.CheckL2Claim(ctx, uint(deposits[0].DestNet), uint(deposits[0].DepositCnt))
		require.NoError(t, err)

		// Send L1 message to L2' 0xc949254d682d8c9ad5682521675b8f43b102aec4
		destAddr = common.HexToAddress("0xc949254d682d8c9ad5682521675b8f43b102aec4")
		log.Infof("second, destAddr:%v,amount:%v,destNetwork:%v", destAddr.String(), amount.String(), destNetwork)
		err = opsman.SendL1BridgeMessage(ctx, destAddr, destNetwork, amount, []byte("metadata"), nil)
		require.NoError(t, err)

		// Get Bridge Info By DestAddr
		deposits, err = opsman.GetBridgeInfoByDestAddr(ctx, &destAddr)
		require.NoError(t, err)
		// Get the claim data
		smtProof, globaExitRoot, err := opsman.GetClaimData(ctx, uint(deposits[0].NetworkId), uint(deposits[0].DepositCnt))
		require.NoError(t, err)
		// Check the claim tx
		err = opsman.SendL2Claim(ctx, deposits[0], smtProof, globaExitRoot)
		require.NoError(t, err)

		l2ETHWrapAddress := common.HexToAddress("0x82109a709138A2953C720D3d775168717b668ba6")
		balance, err := opsman.CheckAccountTokenBalance(ctx, operations.L2, l2ETHWrapAddress, &destAddr)
		require.NoError(t, err)
		log.Infof("destAddr:%v, balance:%v ", destAddr.String(), balance)
		require.Equal(t, amount, balance)

		err = opsman.ApproveERC20(ctx, l2ETHWrapAddress, amount, operations.L2)
		require.NoError(t, err)

		// Test L2 Bridge Message
		// Send L2 bridge message
		destNetwork = 0

		destAddr, err = opsman.DeployBridgeMessageReceiver(ctx, operations.L2)
		require.NoError(t, err)
		log.Infof("destAddr:%v, destNetwork:%v, amount:%v", destAddr.String(), destNetwork, amount.String())
		err = opsman.SendL2BridgeMessage(ctx, destAddr, destNetwork, amount, []byte("metadata 4"))
		require.NoError(t, err)

		// Get Bridge Info By DestAddr
		deposits, err = opsman.GetBridgeInfoByDestAddr(ctx, &destAddr)
		require.NoError(t, err)
		// Get the claim data
		smtProof, globaExitRoot, err = opsman.GetClaimData(ctx, uint(deposits[0].NetworkId), uint(deposits[0].DepositCnt))
		require.NoError(t, err)
		// Claim a bridge message in L1
		t.Logf("globalExitRoot: %+v", globaExitRoot)
		err = opsman.SendL1Claim(ctx, deposits[0], smtProof, globaExitRoot)
		require.NoError(t, err)
	})
}<|MERGE_RESOLUTION|>--- conflicted
+++ resolved
@@ -19,13 +19,8 @@
 )
 
 var (
-<<<<<<< HEAD
 	l1BridgeAddr = common.HexToAddress("0x10B65c586f795aF3eCCEe594fE4E38E1F059F780")
 	l2BridgeAddr = common.HexToAddress("0x10B65c586f795aF3eCCEe594fE4E38E1F059F780")
-=======
-	l1BridgeAddr = common.HexToAddress("0xCca6ECD73932e49633B9307e1aa0fC174525F424")
-	l2BridgeAddr = common.HexToAddress("0xCca6ECD73932e49633B9307e1aa0fC174525F424")
->>>>>>> 1c2f0863
 )
 
 // TestE2E tests the flow of deposit and withdraw funds using the vector
@@ -528,13 +523,9 @@
 
 		destAddr, err := opsman.DeployBridgeMessageReceiver(ctx, operations.L1)
 		require.NoError(t, err)
-<<<<<<< HEAD
 		log.Infof("first, destAddr:%v,amount:%v,destNetwork:%v", destAddr.String(), amount.String(), destNetwork)
-		err = opsman.SendL1BridgeMessage(ctx, destAddr, destNetwork, amount, []byte("metadata"), nil)
-=======
 
 		err = opsman.SendL1BridgeMessage(ctx, destAddr, destNetwork, amount, []byte("metadata 1"), nil)
->>>>>>> 1c2f0863
 		require.NoError(t, err)
 
 		// Get Bridge Info By DestAddr
@@ -578,13 +569,9 @@
 
 		destAddr, err = opsman.DeployBridgeMessageReceiver(ctx, operations.L2)
 		require.NoError(t, err)
-<<<<<<< HEAD
 		log.Infof("destAddr:%v, destNetwork:%v, amount:%v", destAddr.String(), destNetwork, amount.String())
-		err = opsman.SendL2BridgeMessage(ctx, destAddr, destNetwork, amount, []byte("metadata"))
-=======
 
 		err = opsman.SendL2BridgeMessage(ctx, destAddr, destNetwork, amount, []byte("metadata 2"))
->>>>>>> 1c2f0863
 		require.NoError(t, err)
 
 		// Get Bridge Info By DestAddr
