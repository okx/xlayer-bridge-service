//go:build e2e
// +build e2e

package e2e

import (
	"context"
	"math/big"
	"testing"
	"time"

	"github.com/0xPolygonHermez/zkevm-bridge-service/bridgectrl"
	"github.com/0xPolygonHermez/zkevm-bridge-service/db"
	"github.com/0xPolygonHermez/zkevm-bridge-service/server"
	"github.com/0xPolygonHermez/zkevm-bridge-service/test/operations"
	"github.com/0xPolygonHermez/zkevm-node/log"
	"github.com/ethereum/go-ethereum/common"
	"github.com/stretchr/testify/require"
)

var (
	l1BridgeAddr = common.HexToAddress("0x10B65c586f795aF3eCCEe594fE4E38E1F059F780")
	l2BridgeAddr = common.HexToAddress("0x10B65c586f795aF3eCCEe594fE4E38E1F059F780")
)

// TestE2E tests the flow of deposit and withdraw funds using the vector
func TestE2E(t *testing.T) {
	if testing.Short() {
		t.Skip()
	}

	ctx := context.Background()
	opsCfg := &operations.Config{
		Storage: db.Config{
			Database: "postgres",
			Name:     "test_db",
			User:     "test_user",
			Password: "test_password",
			Host:     "localhost",
			Port:     "5435",
			MaxConns: 10,
		},
		BT: bridgectrl.Config{
			Store:  "postgres",
			Height: uint8(32),
		},
		BS: server.Config{
			GRPCPort:         "9090",
			HTTPPort:         "8080",
			CacheSize:        100000,
			DefaultPageLimit: 25,
			MaxPageLimit:     100,
			BridgeVersion:    "v1",
			DB: db.Config{
				Database: "postgres",
				Name:     "test_db",
				User:     "test_user",
				Password: "test_password",
				Host:     "localhost",
				Port:     "5435",
				MaxConns: 10,
			},
		},
	}
	opsman, err := operations.NewManager(ctx, opsCfg)
	require.NoError(t, err)

	t.Run("L1-L2 okb bridge", func(t *testing.T) {
		log.Infof("TestE2E, L1-L2 okb bridge start.")
		// Check initial globalExitRoot. Must fail because at the beginning, no globalExitRoot event is thrown.
		globalExitRootSMC, err := opsman.GetCurrentGlobalExitRootFromSmc(ctx)
		require.NoError(t, err)
		t.Logf("initial globalExitRootSMC: %+v,", globalExitRootSMC)
		// Send L1 deposit
		var destNetwork uint32 = 1
		amount := new(big.Int).SetUint64(10000000000000000000)
		okbAddr := common.HexToAddress("0x82109a709138A2953C720D3d775168717b668ba6") // This means is okb
		destAddr := common.HexToAddress("0xc949254d682d8c9ad5682521675b8f43b102aec4")

		err = opsman.ApproveERC20OKB(ctx, okbAddr, amount)
		l1Balance, err := opsman.CheckAccountTokenBalance(ctx, operations.L1, okbAddr, &l1BridgeAddr)
		require.NoError(t, err)
		t.Logf("L1 Bridge Balance: %v", l1Balance)
		require.NoError(t, err)
		err = opsman.SendL1Deposit(ctx, okbAddr, amount, destNetwork, &destAddr)
		require.NoError(t, err)
		l1Balance, err = opsman.CheckAccountTokenBalance(ctx, operations.L1, okbAddr, &l1BridgeAddr)
		require.NoError(t, err)
		t.Logf("L1 Bridge Balance: %v", l1Balance)

		// Check globalExitRoot
		globalExitRoot2, err := opsman.GetTrustedGlobalExitRootSynced(ctx)
		require.NoError(t, err)
		t.Logf("Before deposit global exit root: %v", globalExitRootSMC)
		t.Logf("After deposit global exit root: %v", globalExitRoot2)
		require.NotEqual(t, globalExitRootSMC.ExitRoots[0], globalExitRoot2.ExitRoots[0])
		require.Equal(t, globalExitRootSMC.ExitRoots[1], globalExitRoot2.ExitRoots[1])
		// Get Bridge Info By DestAddr
		deposits, err := opsman.GetBridgeInfoByDestAddr(ctx, &destAddr)
		require.NoError(t, err)
		// Check L2 funds
		balance, err := opsman.CheckAccountBalance(ctx, operations.L2, &destAddr)
		require.NoError(t, err)
		log.Infof("balance:%v", balance.String())
		initL2Balance := big.NewInt(0)
		require.Equal(t, 0, balance.Cmp(initL2Balance))
		t.Log("Deposit: ", deposits[0])
		// Check the claim tx
		err = opsman.CheckL2Claim(ctx, uint(deposits[0].DestNet), uint(deposits[0].DepositCnt))
		require.NoError(t, err)
		// Check L2 funds to see if the amount has been increased
		log.Infof("destAddr:%v", destAddr.String())
		balance2, err := opsman.CheckAccountBalance(ctx, operations.L2, &destAddr)
		log.Infof("balance:%v, balance2:%v, amount:%v", balance.String(), balance2.String(), amount.String())
		require.NoError(t, err)
		require.NotEqual(t, balance, balance2)
		require.Equal(t, amount, balance2)

		// Check globalExitRoot
		globalExitRoot3, err := opsman.GetCurrentGlobalExitRootFromSmc(ctx)
		require.NoError(t, err)
		// Send L2 Deposit to withdraw the some funds
		destNetwork = 0
		amount = new(big.Int).SetUint64(1000000000000000000)
		l2Balance, err := opsman.CheckAccountBalance(ctx, operations.L2, &l2BridgeAddr)
		require.NoError(t, err)
		t.Logf("L2 Bridge Balance: %v", l2Balance)
		err = opsman.SendL2Deposit(ctx, common.Address{}, amount, destNetwork, &destAddr)
		require.NoError(t, err)
		l2Balance, err = opsman.CheckAccountBalance(ctx, operations.L2, &l2BridgeAddr)
		require.NoError(t, err)
		t.Logf("L2 Bridge Balance: %v", l2Balance)

		// Get Bridge Info By DestAddr
		deposits, err = opsman.GetBridgeInfoByDestAddr(ctx, &destAddr)
		require.NoError(t, err)
		t.Log("Deposit 2: ", deposits[0])
		// Check globalExitRoot
		globalExitRoot4, err := opsman.GetLatestGlobalExitRootFromL1(ctx)
		require.NoError(t, err)
		t.Logf("Global3 %+v: ", globalExitRoot3)
		t.Logf("Global4 %+v: ", globalExitRoot4)
		require.NotEqual(t, globalExitRoot3.ExitRoots[1], globalExitRoot4.ExitRoots[1])
		require.Equal(t, globalExitRoot3.ExitRoots[0], globalExitRoot4.ExitRoots[0])
		// Check L1 funds
		balance, err = opsman.CheckAccountBalance(ctx, operations.L1, &destAddr)
		require.NoError(t, err)
		require.Equal(t, 0, big.NewInt(0).Cmp(balance))
		// Get the claim data
		smtProof, globaExitRoot, err := opsman.GetClaimData(ctx, uint(deposits[0].NetworkId), uint(deposits[0].DepositCnt))
		require.NoError(t, err)
		// Claim funds in L1
		err = opsman.SendL1Claim(ctx, deposits[0], smtProof, globaExitRoot)
		require.NoError(t, err)

		// Check L1 funds to see if the amount has been increased
		balance, err = opsman.CheckAccountTokenBalance(ctx, operations.L1, okbAddr, &destAddr)
		require.NoError(t, err)
		require.Equal(t, big.NewInt(1000000000000000000), balance)
		// Check L2 funds to see that the amount has been reduced
		balance, err = opsman.CheckAccountBalance(ctx, operations.L2, &destAddr)
		require.NoError(t, err)
		require.True(t, big.NewInt(9000000000000000000).Cmp(balance) > 0)
		log.Infof("TestE2E, L1-L2 okb bridge end.")
	})

	t.Run("L1-L2 token bridge", func(t *testing.T) {
		/*
			1. Bridge from L1 to L2.
			2. Bridge from L2 to L1
			3. Claim the deposits in both layers
		*/
		log.Infof("TestE2E, L1-L2 token bridge start.")
		// Check initial globalExitRoot.
		globalExitRootSMC, err := opsman.GetCurrentGlobalExitRootFromSmc(ctx)
		require.NoError(t, err)
		t.Logf("initial globalExitRootSMC: %+v,", globalExitRootSMC)
		// Send L1 deposit
		var destNetwork uint32 = 1
		amount1 := new(big.Int).SetUint64(1000000000000000000)
		totAmount := new(big.Int).SetUint64(3500000000000000000)
		tokenAddr, _, err := opsman.DeployERC20(ctx, "A COIN", "ACO", operations.L1)
		require.NoError(t, err)
		err = opsman.MintERC20(ctx, tokenAddr, totAmount, operations.L1)
		require.NoError(t, err)
		origAddr := common.HexToAddress("0x2ecf31ece36ccac2d3222a303b1409233ecbb225")
		balance, err := opsman.CheckAccountTokenBalance(ctx, operations.L1, tokenAddr, &origAddr)
		require.NoError(t, err)
		t.Log("Init account balance l1: ", balance)
		destAddr := common.HexToAddress("0xc949254d682d8c9ad5682521675b8f43b102aec4")
		// First deposit
		err = opsman.SendL1Deposit(ctx, tokenAddr, amount1, destNetwork, &destAddr)
		require.NoError(t, err)
		// Get Bridge Info By DestAddr
		deposits, err := opsman.GetBridgeInfoByDestAddr(ctx, &destAddr)
		require.NoError(t, err)
		t.Log("Deposit: ", deposits[0])
		t.Log("Before getClaimData: ", deposits[0].NetworkId, deposits[0].DepositCnt)
		// Check the claim tx
		err = opsman.CheckL2Claim(ctx, uint(deposits[0].DestNet), uint(deposits[0].DepositCnt))
		require.NoError(t, err)
		time.Sleep(3 * time.Second) // wait for sync token_wrapped event
		tokenWrapped, err := opsman.GetTokenWrapped(ctx, 0, tokenAddr, false)
		require.NoError(t, err)
		balance2, err := opsman.CheckAccountTokenBalance(ctx, operations.L2, tokenWrapped.WrappedTokenAddress, &destAddr)
		require.NoError(t, err)
		t.Log("Init account balance l2: ", balance2)

		// Second deposit
		err = opsman.SendL1Deposit(ctx, tokenAddr, amount1, destNetwork, &destAddr)
		require.NoError(t, err)
		// Check globalExitRoot
		globalExitRoot2, err := opsman.GetTrustedGlobalExitRootSynced(ctx)
		require.NoError(t, err)
		t.Logf("Before deposits global exit root: %v", globalExitRootSMC)
		t.Logf("After deposits global exit root: %v", globalExitRoot2)
		require.NotEqual(t, globalExitRootSMC.ExitRoots[0], globalExitRoot2.ExitRoots[0])
		require.Equal(t, globalExitRootSMC.ExitRoots[1], globalExitRoot2.ExitRoots[1])

		destNetwork = 0
		amount4 := new(big.Int).SetUint64(500000000000000000)
		// L2 deposit
		err = opsman.SendL2Deposit(ctx, tokenWrapped.WrappedTokenAddress, amount4, destNetwork, &origAddr)
		require.NoError(t, err)
		deposits, err = opsman.GetBridgeInfoByDestAddr(ctx, &origAddr)
		require.NoError(t, err)
		t.Log("deposit: ", deposits[0])
		smtProof, globaExitRoot, err := opsman.GetClaimData(ctx, uint(deposits[0].NetworkId), uint(deposits[0].DepositCnt))
		require.NoError(t, err)
		// Claim funds in L1
		err = opsman.SendL1Claim(ctx, deposits[0], smtProof, globaExitRoot)
		require.NoError(t, err)
		// Check L1 funds to see if the amount has been increased
		balance, err = opsman.CheckAccountTokenBalance(ctx, operations.L1, tokenAddr, &origAddr)
		require.NoError(t, err)
		require.Equal(t, big.NewInt(2000000000000000000), balance)

		deposits, err = opsman.GetBridgeInfoByDestAddr(ctx, &destAddr)
		require.NoError(t, err)
		t.Log("deposit: ", deposits[0])
		// Check the claim tx
		err = opsman.CheckL2Claim(ctx, uint(deposits[0].DestNet), uint(deposits[0].DepositCnt))
		require.NoError(t, err)
		// Check L2 funds to see if the amount has been increased
		balance, err = opsman.CheckAccountTokenBalance(ctx, operations.L2, tokenWrapped.WrappedTokenAddress, &destAddr)
		require.NoError(t, err)
		t.Log("Balance tokenWrapped: ", balance)
		require.Equal(t, new(big.Int).SetUint64(1500000000000000000), balance)
		log.Infof("TestE2E, L1-L2 token bridge end.")
	})

	t.Run("Reversal ERC20", func(t *testing.T) {
		log.Infof("TestE2E, Reversal ERC20 start.")
		// Check initial globalExitRoot.
		globalExitRootSMC, err := opsman.GetCurrentGlobalExitRootFromSmc(ctx)
		require.NoError(t, err)
		t.Logf("initial globalExitRootSMC: %+v,", globalExitRootSMC)
		// Send L2 deposit
		var destNetwork uint32 = 0
		amount := new(big.Int).SetUint64(10000000000000000000)
		tokenAddr, _, err := opsman.DeployERC20(ctx, "A COIN", "ACO", operations.L2)
		require.NoError(t, err)
		//Mint tokens
		err = opsman.MintERC20(ctx, tokenAddr, amount, operations.L2)
		require.NoError(t, err)
		//Check balance
		origAddr := common.HexToAddress("0xc949254d682d8c9ad5682521675b8f43b102aec4")
		balance, err := opsman.CheckAccountTokenBalance(ctx, operations.L2, tokenAddr, &origAddr)
		require.NoError(t, err)
		t.Log("Token balance: ", balance, ". tokenaddress: ", tokenAddr, ". account: ", origAddr)
		destAddr := common.HexToAddress("0x2ecf31ece36ccac2d3222a303b1409233ecbb225")
		amount = new(big.Int).SetUint64(1000000000000000000)
		err = opsman.SetL2TokensAllowed(ctx, true)
		require.NoError(t, err)
		err = opsman.SendL2Deposit(ctx, tokenAddr, amount, destNetwork, &destAddr)
		require.NoError(t, err)
		// Check globalExitRoot
		globalExitRoot2, err := opsman.GetLatestGlobalExitRootFromL1(ctx)
		require.NoError(t, err)
		t.Logf("Before deposit global exit root: %v", globalExitRootSMC)
		t.Logf("After deposit global exit root: %v", globalExitRoot2)
		require.Equal(t, globalExitRootSMC.ExitRoots[0], globalExitRoot2.ExitRoots[0])
		require.NotEqual(t, globalExitRootSMC.ExitRoots[1], globalExitRoot2.ExitRoots[1])
		// Get Bridge Info By DestAddr
		deposits, err := opsman.GetBridgeInfoByDestAddr(ctx, &destAddr)
		require.NoError(t, err)
		// Check L2 funds
		balance, err = opsman.CheckAccountTokenBalance(ctx, operations.L2, tokenAddr, &origAddr)
		require.NoError(t, err)
		require.Equal(t, 0, balance.Cmp(big.NewInt(9000000000000000000)))
		t.Log("Deposit: ", deposits[0])
		t.Log("Before getClaimData: ", deposits[0].NetworkId, deposits[0].DepositCnt)
		// Get the claim data
		smtProof, globaExitRoot, err := opsman.GetClaimData(ctx, uint(deposits[0].NetworkId), uint(deposits[0].DepositCnt))
		require.NoError(t, err)
		// Claim funds in L1
		t.Logf("globalExitRoot: %+v", globaExitRoot)
		err = opsman.SendL1Claim(ctx, deposits[0], smtProof, globaExitRoot)
		require.NoError(t, err)
		// Get tokenWrappedAddr
		t.Log("token Address:", tokenAddr)
		time.Sleep(3 * time.Second) // wait for sync token_wrapped event
		tokenWrapped, err := opsman.GetTokenWrapped(ctx, 1, tokenAddr, true)
		require.NoError(t, err)
		// Check L2 funds to see if the amount has been increased
		balance2, err := opsman.CheckAccountTokenBalance(ctx, operations.L1, tokenWrapped.WrappedTokenAddress, &destAddr)
		require.NoError(t, err)
		t.Log("balance l1 account after claim funds: ", balance2)
		require.NotEqual(t, balance, balance2)
		require.Equal(t, amount, balance2)

		// Check globalExitRoot
		globalExitRoot3, err := opsman.GetTrustedGlobalExitRootSynced(ctx)
		require.NoError(t, err)
		// Send L2 Deposit to withdraw the some funds
		destNetwork = 1
		amount = new(big.Int).SetUint64(600000000000000000)
		err = opsman.SendL1Deposit(ctx, tokenWrapped.WrappedTokenAddress, amount, destNetwork, &destAddr)
		require.NoError(t, err)
		// Get Bridge Info By DestAddr
		deposits, err = opsman.GetBridgeInfoByDestAddr(ctx, &destAddr)
		require.NoError(t, err)
		t.Log("Deposit 2: ", deposits[0])
		// Check globalExitRoot
		globalExitRoot4, err := opsman.GetTrustedGlobalExitRootSynced(ctx)
		require.NoError(t, err)
		t.Logf("Global3 %+v: ", globalExitRoot3)
		t.Logf("Global4 %+v: ", globalExitRoot4)
		require.NotEqual(t, globalExitRoot3.ExitRoots[0], globalExitRoot4.ExitRoots[0])
		// Check L2 funds
		balance, err = opsman.CheckAccountTokenBalance(ctx, operations.L2, tokenAddr, &destAddr)
		require.NoError(t, err)
		t.Log("balance: ", balance)
		require.Equal(t, 0, big.NewInt(0).Cmp(balance))
		t.Log("deposits[0]: ", deposits[0])
		// Check the claim tx
		err = opsman.CheckL2Claim(ctx, uint(deposits[0].DestNet), uint(deposits[0].DepositCnt))
		require.NoError(t, err)
		// Check L2 funds to see if the amount has been increased
		balance, err = opsman.CheckAccountTokenBalance(ctx, operations.L2, tokenAddr, &destAddr)
		require.NoError(t, err)
		require.Equal(t, big.NewInt(600000000000000000), balance)
		// Check L1 funds to see that the amount has been reduced
		balance, err = opsman.CheckAccountTokenBalance(ctx, operations.L1, tokenWrapped.WrappedTokenAddress, &destAddr)
		require.NoError(t, err)
		require.Equal(t, 0, big.NewInt(400000000000000000).Cmp(balance))
		log.Infof("TestE2E, Reversal ERC20 end.")
	})

	t.Run("ERC20", func(t *testing.T) {
		log.Infof("TestE2E, ERC20 start.")
		// Check initial globalExitRoot.
		globalExitRootSMC, err := opsman.GetCurrentGlobalExitRootFromSmc(ctx)
		require.NoError(t, err)
		t.Logf("initial globalExitRootSMC: %+v,", globalExitRootSMC)
		// Send L1 deposit
		var destNetwork uint32 = 1
		amount := new(big.Int).SetUint64(10000000000000000000)
		tokenAddr, _, err := opsman.DeployERC20(ctx, "A COIN", "ACO", operations.L1)
		require.NoError(t, err)
		err = opsman.MintERC20(ctx, tokenAddr, amount, operations.L1)
		require.NoError(t, err)
		origAddr := common.HexToAddress("0x2ecf31ece36ccac2d3222a303b1409233ecbb225")
		balance, err := opsman.CheckAccountTokenBalance(ctx, operations.L1, tokenAddr, &origAddr)
		require.NoError(t, err)
		t.Log("Init account balance l1: ", balance)
		destAddr := common.HexToAddress("0xc949254d682d8c9ad5682521675b8f43b102aec4")
		err = opsman.SendL1Deposit(ctx, tokenAddr, amount, destNetwork, &destAddr)
		require.NoError(t, err)
		// Check globalExitRoot
		globalExitRoot2, err := opsman.GetTrustedGlobalExitRootSynced(ctx)
		require.NoError(t, err)
		t.Logf("Before deposit global exit root: %v", globalExitRootSMC)
		t.Logf("After deposit global exit root: %v", globalExitRoot2)
		require.NotEqual(t, globalExitRootSMC.ExitRoots[0], globalExitRoot2.ExitRoots[0])
		require.Equal(t, globalExitRootSMC.ExitRoots[1], globalExitRoot2.ExitRoots[1])
		// Get Bridge Info By DestAddr
		deposits, err := opsman.GetBridgeInfoByDestAddr(ctx, &destAddr)
		require.NoError(t, err)
		t.Log("Deposit: ", deposits[0])
		t.Log("Before getClaimData: ", deposits[0].NetworkId, deposits[0].DepositCnt)
		// Check the claim tx
		err = opsman.CheckL2Claim(ctx, uint(deposits[0].DestNet), uint(deposits[0].DepositCnt))
		require.NoError(t, err)
		time.Sleep(3 * time.Second) // wait for sync token_wrapped event
		tokenWrapped, err := opsman.GetTokenWrapped(ctx, 0, tokenAddr, false)
		require.NoError(t, err)
		t.Log("TokenWrapped: ", tokenWrapped)
		// Check L2 funds to see if the amount has been increased
		balance2, err := opsman.CheckAccountTokenBalance(ctx, operations.L2, tokenWrapped.WrappedTokenAddress, &destAddr)
		require.NoError(t, err)
		t.Log("Balance tokenWrapped: ", balance2)
		require.Equal(t, amount, balance2)

		// Check globalExitRoot
		globalExitRoot3, err := opsman.GetLatestGlobalExitRootFromL1(ctx)
		require.NoError(t, err)
		// Send L2 Deposit to withdraw the some funds
		destNetwork = 0
		amount = new(big.Int).SetUint64(8000000000000000000)
		err = opsman.SendL2Deposit(ctx, tokenWrapped.WrappedTokenAddress, amount, destNetwork, &destAddr)
		require.NoError(t, err)
		// Get Bridge Info By DestAddr
		deposits, err = opsman.GetBridgeInfoByDestAddr(ctx, &destAddr)
		require.NoError(t, err)
		t.Log("Deposit 2: ", deposits[0])
		// Check globalExitRoot
		globalExitRoot4, err := opsman.GetLatestGlobalExitRootFromL1(ctx)
		require.NoError(t, err)
		t.Logf("Global3 %+v: ", globalExitRoot3)
		t.Logf("Global4 %+v: ", globalExitRoot4)
		require.NotEqual(t, globalExitRoot3.ExitRoots[1], globalExitRoot4.ExitRoots[1])
		require.Equal(t, globalExitRoot3.ExitRoots[0], globalExitRoot4.ExitRoots[0])
		// Check L1 funds
		balance, err = opsman.CheckAccountTokenBalance(ctx, operations.L1, tokenAddr, &destAddr)
		require.NoError(t, err)
		require.Equal(t, 0, big.NewInt(0).Cmp(balance))
		// Get the claim data
		smtProof, globaExitRoot, err := opsman.GetClaimData(ctx, uint(deposits[0].NetworkId), uint(deposits[0].DepositCnt))
		require.NoError(t, err)
		// Claim funds in L1
		err = opsman.SendL1Claim(ctx, deposits[0], smtProof, globaExitRoot)
		require.NoError(t, err)
		// Check L1 funds to see if the amount has been increased
		balance, err = opsman.CheckAccountTokenBalance(ctx, operations.L1, tokenAddr, &destAddr)
		require.NoError(t, err)
		require.Equal(t, big.NewInt(8000000000000000000), balance)
		// Check L2 funds to see that the amount has been reduced
		balance, err = opsman.CheckAccountTokenBalance(ctx, operations.L2, tokenWrapped.WrappedTokenAddress, &destAddr)
		require.NoError(t, err)
		require.Equal(t, big.NewInt(2000000000000000000), balance)
		log.Infof("TestE2E, ERC20 end.")
	})

	t.Run("Multi deposits", func(t *testing.T) {
		/*
			1. Do 3 deposits/bridges
			2. Do 2 more deposits
			3. Claim the first 3 deposits in L2
		*/
		log.Infof("TestE2E, Multi deposits start.")
		// Check initial globalExitRoot.
		globalExitRootSMC, err := opsman.GetCurrentGlobalExitRootFromSmc(ctx)
		require.NoError(t, err)
		t.Logf("initial globalExitRootSMC: %+v,", globalExitRootSMC)
		// Send L1 deposit
		var destNetwork uint32 = 1
		amount1 := new(big.Int).SetUint64(1000000000000000000)
		amount2 := new(big.Int).SetUint64(2000000000000000000)
		amount3 := new(big.Int).SetUint64(3000000000000000000)
		totAmount := new(big.Int).SetUint64(9000000000000000000)
		tokenAddr, _, err := opsman.DeployERC20(ctx, "A COIN", "ACO", operations.L1)
		require.NoError(t, err)
		err = opsman.MintERC20(ctx, tokenAddr, totAmount, operations.L1)
		require.NoError(t, err)
		origAddr := common.HexToAddress("0x2ecf31ece36ccac2d3222a303b1409233ecbb225")
		balance, err := opsman.CheckAccountTokenBalance(ctx, operations.L1, tokenAddr, &origAddr)
		require.NoError(t, err)
		t.Log("Init account balance l1: ", balance)
		destAddr := common.HexToAddress("0xc949254d682d8c9ad5682521675b8f43b102aec4")
		// First deposit
		err = opsman.SendL1Deposit(ctx, tokenAddr, amount1, destNetwork, &destAddr)
		require.NoError(t, err)
		// Second deposit
		err = opsman.SendL1Deposit(ctx, tokenAddr, amount2, destNetwork, &destAddr)
		require.NoError(t, err)
		// Third deposit
		err = opsman.SendL1Deposit(ctx, tokenAddr, amount3, destNetwork, &destAddr)
		require.NoError(t, err)
		// Check globalExitRoot
		globalExitRoot2, err := opsman.GetTrustedGlobalExitRootSynced(ctx)
		require.NoError(t, err)
		t.Logf("Before deposits global exit root: %v", globalExitRootSMC)
		t.Logf("After deposits global exit root: %v", globalExitRoot2)
		require.NotEqual(t, globalExitRootSMC.ExitRoots[0], globalExitRoot2.ExitRoots[0])
		require.Equal(t, globalExitRootSMC.ExitRoots[1], globalExitRoot2.ExitRoots[1])
		// Get Bridge Info By DestAddr
		deposits, err := opsman.GetBridgeInfoByDestAddr(ctx, &destAddr)
		require.NoError(t, err)
		t.Log("Deposits: ", deposits[:2])
		t.Log("Before getClaimData: ", deposits[2].NetworkId, deposits[2].DepositCnt)
		// Fourth deposit
		err = opsman.SendL1Deposit(ctx, tokenAddr, amount1, destNetwork, &origAddr)
		require.NoError(t, err)
		// Fifth deposit
		err = opsman.SendL1Deposit(ctx, tokenAddr, amount2, destNetwork, &origAddr)
		require.NoError(t, err)
		// Check the claim tx
		err = opsman.CheckL2Claim(ctx, uint(deposits[0].DestNet), uint(deposits[0].DepositCnt))
		require.NoError(t, err)
		time.Sleep(3 * time.Second) // wait for sync token_wrapped event
		tokenWrapped, err := opsman.GetTokenWrapped(ctx, 0, tokenAddr, false)
		require.NoError(t, err)
		t.Log("TokenWrapped: ", tokenWrapped)
		// Check L2 funds to see if the amount has been increased
		balance, err = opsman.CheckAccountTokenBalance(ctx, operations.L2, tokenWrapped.WrappedTokenAddress, &destAddr)
		require.NoError(t, err)
		t.Log("Balance tokenWrapped: ", balance)

		// Check the claim tx
		err = opsman.CheckL2Claim(ctx, uint(deposits[0].DestNet), uint(deposits[0].DepositCnt))
		require.NoError(t, err)
		balance, err = opsman.CheckAccountTokenBalance(ctx, operations.L2, tokenWrapped.WrappedTokenAddress, &destAddr)
		require.NoError(t, err)

		// Check the claim tx
		err = opsman.CheckL2Claim(ctx, uint(deposits[0].DestNet), uint(deposits[0].DepositCnt))
		require.NoError(t, err)
		// Check L2 funds to see if the amount has been increased
		balance, err = opsman.CheckAccountTokenBalance(ctx, operations.L2, tokenWrapped.WrappedTokenAddress, &destAddr)
		require.NoError(t, err)
		t.Log("Balance tokenWrapped: ", balance)
		require.Equal(t, new(big.Int).SetUint64(6000000000000000000), balance)
		log.Infof("TestE2E, Multi deposits end.")
	})

	t.Run("Bridge Message Test", func(t *testing.T) {
		// Test L1 Bridge Message
		// Send L1 bridge message
		log.Infof("TestE2E, Bridge Message Test start.")
		var destNetwork uint32 = 1
		amount := new(big.Int).SetUint64(1000000000000000000)

		destAddr, err := opsman.DeployBridgeMessageReceiver(ctx, operations.L1)
		require.NoError(t, err)
<<<<<<< HEAD
		log.Infof("first, destAddr:%v,amount:%v,destNetwork:%v", destAddr.String(), amount.String(), destNetwork)
		err = opsman.SendL1BridgeMessage(ctx, destAddr, destNetwork, amount, []byte("metadata"))
=======

		err = opsman.SendL1BridgeMessage(ctx, destAddr, destNetwork, amount, []byte("metadata 1"), nil)
>>>>>>> 7d3d3bbe
		require.NoError(t, err)

		// Get Bridge Info By DestAddr
		deposits, err := opsman.GetBridgeInfoByDestAddr(ctx, &destAddr)
		require.NoError(t, err)
		// Get the claim data
		smtProof, globaExitRoot, err := opsman.GetClaimData(ctx, uint(deposits[0].NetworkId), uint(deposits[0].DepositCnt))
		require.NoError(t, err)
		// Check the claim tx
		err = opsman.SendL2Claim(ctx, deposits[0], smtProof, globaExitRoot)
		require.NoError(t, err)

		// Send L1 message to L2' 0xc949254d682d8c9ad5682521675b8f43b102aec4
		destAddr = common.HexToAddress("0xc949254d682d8c9ad5682521675b8f43b102aec4")
		log.Infof("second, destAddr:%v,amount:%v,destNetwork:%v", destAddr.String(), amount.String(), destNetwork)
		err = opsman.SendL1BridgeMessage(ctx, destAddr, destNetwork, amount, []byte("metadata"))
		require.NoError(t, err)

		// Get Bridge Info By DestAddr
		deposits, err = opsman.GetBridgeInfoByDestAddr(ctx, &destAddr)
		require.NoError(t, err)
		// Get the claim data
		smtProof, globaExitRoot, err = opsman.GetClaimData(ctx, uint(deposits[0].NetworkId), uint(deposits[0].DepositCnt))
		require.NoError(t, err)
		// Check the claim tx
		err = opsman.SendL2Claim(ctx, deposits[0], smtProof, globaExitRoot)
		require.NoError(t, err)

		l2ETHWrapAddress := common.HexToAddress("0x82109a709138A2953C720D3d775168717b668ba6")
		balance, err := opsman.CheckAccountTokenBalance(ctx, operations.L2, l2ETHWrapAddress, &destAddr)
		require.NoError(t, err)
		log.Infof("destAddr:%v, balance:%v ", destAddr.String(), balance)
		require.Equal(t, amount, balance)

		err = opsman.ApproveERC20(ctx, l2ETHWrapAddress, amount, operations.L2)
		require.NoError(t, err)

		// Test L2 Bridge Message
		// Send L2 bridge message
		destNetwork = 0

		destAddr, err = opsman.DeployBridgeMessageReceiver(ctx, operations.L2)
		require.NoError(t, err)
<<<<<<< HEAD
		log.Infof("destAddr:%v, destNetwork:%v, amount:%v", destAddr.String(), destNetwork, amount.String())
		err = opsman.SendL2BridgeMessage(ctx, destAddr, destNetwork, amount, []byte("metadata"))
=======

		err = opsman.SendL2BridgeMessage(ctx, destAddr, destNetwork, amount, []byte("metadata 2"))
>>>>>>> 7d3d3bbe
		require.NoError(t, err)

		// Get Bridge Info By DestAddr
		deposits, err = opsman.GetBridgeInfoByDestAddr(ctx, &destAddr)
		require.NoError(t, err)
		// Get the claim data
		smtProof, globaExitRoot, err = opsman.GetClaimData(ctx, uint(deposits[0].NetworkId), uint(deposits[0].DepositCnt))
		require.NoError(t, err)
		// Claim a bridge message in L1
		t.Logf("globalExitRoot: %+v", globaExitRoot)
		err = opsman.SendL1Claim(ctx, deposits[0], smtProof, globaExitRoot)
		require.NoError(t, err)
		log.Infof("TestE2E, Bridge Message Test end.")
	})
	t.Run("Bridge Message Authorized Account Test", func(t *testing.T) {
		// Test L1 Bridge Message
		// Send L1 bridge message
		var destNetwork uint32 = 1
		amount := new(big.Int).SetUint64(1000000000000000000)

		destAddr, err := opsman.DeployBridgeMessageReceiver(ctx, operations.L1)
		require.NoError(t, err)

		pk := "0x7c852118294e51e653712a81e05800f419141751be58f605c371e15141b007a6" //0x90F79bf6EB2c4f870365E785982E1f101E93b906

		err = opsman.SendL1BridgeMessage(ctx, destAddr, destNetwork, amount, []byte("metadata 3"), &pk)
		require.NoError(t, err)

		// Get Bridge Info By DestAddr
		deposits, err := opsman.GetBridgeInfoByDestAddr(ctx, &destAddr)
		require.NoError(t, err)

		// Check the claim tx
		err = opsman.CheckL2Claim(ctx, uint(deposits[0].DestNet), uint(deposits[0].DepositCnt))
		require.NoError(t, err)

		// Test L2 Bridge Message
		// Send L2 bridge message
		destNetwork = 0

		destAddr, err = opsman.DeployBridgeMessageReceiver(ctx, operations.L2)
		require.NoError(t, err)

		err = opsman.SendL2BridgeMessage(ctx, destAddr, destNetwork, amount, []byte("metadata 4"))
		require.NoError(t, err)

		// Get Bridge Info By DestAddr
		deposits, err = opsman.GetBridgeInfoByDestAddr(ctx, &destAddr)
		require.NoError(t, err)
		// Get the claim data
		smtProof, globaExitRoot, err := opsman.GetClaimData(ctx, uint(deposits[0].NetworkId), uint(deposits[0].DepositCnt))
		require.NoError(t, err)
		// Claim a bridge message in L1
		t.Logf("globalExitRoot: %+v", globaExitRoot)
		err = opsman.SendL1Claim(ctx, deposits[0], smtProof, globaExitRoot)
		require.NoError(t, err)
	})
}<|MERGE_RESOLUTION|>--- conflicted
+++ resolved
@@ -523,13 +523,8 @@
 
 		destAddr, err := opsman.DeployBridgeMessageReceiver(ctx, operations.L1)
 		require.NoError(t, err)
-<<<<<<< HEAD
 		log.Infof("first, destAddr:%v,amount:%v,destNetwork:%v", destAddr.String(), amount.String(), destNetwork)
-		err = opsman.SendL1BridgeMessage(ctx, destAddr, destNetwork, amount, []byte("metadata"))
-=======
-
-		err = opsman.SendL1BridgeMessage(ctx, destAddr, destNetwork, amount, []byte("metadata 1"), nil)
->>>>>>> 7d3d3bbe
+		err = opsman.SendL1BridgeMessage(ctx, destAddr, destNetwork, amount, []byte("metadata"), nil)
 		require.NoError(t, err)
 
 		// Get Bridge Info By DestAddr
@@ -545,7 +540,7 @@
 		// Send L1 message to L2' 0xc949254d682d8c9ad5682521675b8f43b102aec4
 		destAddr = common.HexToAddress("0xc949254d682d8c9ad5682521675b8f43b102aec4")
 		log.Infof("second, destAddr:%v,amount:%v,destNetwork:%v", destAddr.String(), amount.String(), destNetwork)
-		err = opsman.SendL1BridgeMessage(ctx, destAddr, destNetwork, amount, []byte("metadata"))
+		err = opsman.SendL1BridgeMessage(ctx, destAddr, destNetwork, amount, []byte("metadata"), nil)
 		require.NoError(t, err)
 
 		// Get Bridge Info By DestAddr
@@ -573,13 +568,8 @@
 
 		destAddr, err = opsman.DeployBridgeMessageReceiver(ctx, operations.L2)
 		require.NoError(t, err)
-<<<<<<< HEAD
 		log.Infof("destAddr:%v, destNetwork:%v, amount:%v", destAddr.String(), destNetwork, amount.String())
 		err = opsman.SendL2BridgeMessage(ctx, destAddr, destNetwork, amount, []byte("metadata"))
-=======
-
-		err = opsman.SendL2BridgeMessage(ctx, destAddr, destNetwork, amount, []byte("metadata 2"))
->>>>>>> 7d3d3bbe
 		require.NoError(t, err)
 
 		// Get Bridge Info By DestAddr
@@ -597,12 +587,13 @@
 	t.Run("Bridge Message Authorized Account Test", func(t *testing.T) {
 		// Test L1 Bridge Message
 		// Send L1 bridge message
+		log.Infof("TestE2E, Bridge Message Test start.")
 		var destNetwork uint32 = 1
 		amount := new(big.Int).SetUint64(1000000000000000000)
 
 		destAddr, err := opsman.DeployBridgeMessageReceiver(ctx, operations.L1)
 		require.NoError(t, err)
-
+		log.Infof("first, destAddr:%v,amount:%v,destNetwork:%v", destAddr.String(), amount.String(), destNetwork)
 		pk := "0x7c852118294e51e653712a81e05800f419141751be58f605c371e15141b007a6" //0x90F79bf6EB2c4f870365E785982E1f101E93b906
 
 		err = opsman.SendL1BridgeMessage(ctx, destAddr, destNetwork, amount, []byte("metadata 3"), &pk)
@@ -614,6 +605,31 @@
 
 		// Check the claim tx
 		err = opsman.CheckL2Claim(ctx, uint(deposits[0].DestNet), uint(deposits[0].DepositCnt))
+		require.NoError(t, err)
+
+		// Send L1 message to L2' 0xc949254d682d8c9ad5682521675b8f43b102aec4
+		destAddr = common.HexToAddress("0xc949254d682d8c9ad5682521675b8f43b102aec4")
+		log.Infof("second, destAddr:%v,amount:%v,destNetwork:%v", destAddr.String(), amount.String(), destNetwork)
+		err = opsman.SendL1BridgeMessage(ctx, destAddr, destNetwork, amount, []byte("metadata"), nil)
+		require.NoError(t, err)
+
+		// Get Bridge Info By DestAddr
+		deposits, err = opsman.GetBridgeInfoByDestAddr(ctx, &destAddr)
+		require.NoError(t, err)
+		// Get the claim data
+		smtProof, globaExitRoot, err := opsman.GetClaimData(ctx, uint(deposits[0].NetworkId), uint(deposits[0].DepositCnt))
+		require.NoError(t, err)
+		// Check the claim tx
+		err = opsman.SendL2Claim(ctx, deposits[0], smtProof, globaExitRoot)
+		require.NoError(t, err)
+
+		l2ETHWrapAddress := common.HexToAddress("0x82109a709138A2953C720D3d775168717b668ba6")
+		balance, err := opsman.CheckAccountTokenBalance(ctx, operations.L2, l2ETHWrapAddress, &destAddr)
+		require.NoError(t, err)
+		log.Infof("destAddr:%v, balance:%v ", destAddr.String(), balance)
+		require.Equal(t, amount, balance)
+
+		err = opsman.ApproveERC20(ctx, l2ETHWrapAddress, amount, operations.L2)
 		require.NoError(t, err)
 
 		// Test L2 Bridge Message
@@ -622,7 +638,7 @@
 
 		destAddr, err = opsman.DeployBridgeMessageReceiver(ctx, operations.L2)
 		require.NoError(t, err)
-
+		log.Infof("destAddr:%v, destNetwork:%v, amount:%v", destAddr.String(), destNetwork, amount.String())
 		err = opsman.SendL2BridgeMessage(ctx, destAddr, destNetwork, amount, []byte("metadata 4"))
 		require.NoError(t, err)
 
@@ -630,7 +646,7 @@
 		deposits, err = opsman.GetBridgeInfoByDestAddr(ctx, &destAddr)
 		require.NoError(t, err)
 		// Get the claim data
-		smtProof, globaExitRoot, err := opsman.GetClaimData(ctx, uint(deposits[0].NetworkId), uint(deposits[0].DepositCnt))
+		smtProof, globaExitRoot, err = opsman.GetClaimData(ctx, uint(deposits[0].NetworkId), uint(deposits[0].DepositCnt))
 		require.NoError(t, err)
 		// Claim a bridge message in L1
 		t.Logf("globalExitRoot: %+v", globaExitRoot)
