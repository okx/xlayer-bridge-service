--- conflicted
+++ resolved
@@ -523,13 +523,8 @@
 
 		destAddr, err := opsman.DeployBridgeMessageReceiver(ctx, operations.L1)
 		require.NoError(t, err)
-<<<<<<< HEAD
 		log.Infof("first, destAddr:%v,amount:%v,destNetwork:%v", destAddr.String(), amount.String(), destNetwork)
-		err = opsman.SendL1BridgeMessage(ctx, destAddr, destNetwork, amount, []byte("metadata"))
-=======
-
 		err = opsman.SendL1BridgeMessage(ctx, destAddr, destNetwork, amount, []byte("metadata 1"), nil)
->>>>>>> 7d3d3bbe
 		require.NoError(t, err)
 
 		// Get Bridge Info By DestAddr
@@ -573,13 +568,8 @@
 
 		destAddr, err = opsman.DeployBridgeMessageReceiver(ctx, operations.L2)
 		require.NoError(t, err)
-<<<<<<< HEAD
 		log.Infof("destAddr:%v, destNetwork:%v, amount:%v", destAddr.String(), destNetwork, amount.String())
-		err = opsman.SendL2BridgeMessage(ctx, destAddr, destNetwork, amount, []byte("metadata"))
-=======
-
 		err = opsman.SendL2BridgeMessage(ctx, destAddr, destNetwork, amount, []byte("metadata 2"))
->>>>>>> 7d3d3bbe
 		require.NoError(t, err)
 
 		// Get Bridge Info By DestAddr
