--- conflicted
+++ resolved
@@ -46,10 +46,6 @@
 		MaxPageLimit:     100,    //nolint:gomnd
 		BridgeVersion:    "v1",
 	}
-<<<<<<< HEAD
-	bridgeService := server.NewBridgeService(cfg, btCfg.Height, networks, []*utils.Client{nil}, []*bind.TransactOpts{nil}, store, nil, nil, nil)
-=======
-	bridgeService := server.NewBridgeService(cfg, btCfg.Height, networks, store, rollupID)
->>>>>>> 1c2f0863
+	bridgeService := server.NewBridgeService(cfg, btCfg.Height, networks, []*utils.Client{nil}, []*bind.TransactOpts{nil}, store, nil, nil, nil, rollupID)
 	return bt, store, server.RunServer(cfg, bridgeService)
 }