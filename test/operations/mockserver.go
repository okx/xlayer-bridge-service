package operations

import (
	"fmt"

	"github.com/0xPolygonHermez/zkevm-bridge-service/bridgectrl"
	"github.com/0xPolygonHermez/zkevm-bridge-service/db/pgstorage"
	"github.com/0xPolygonHermez/zkevm-bridge-service/server"
	"github.com/0xPolygonHermez/zkevm-bridge-service/utils"
	"github.com/ethereum/go-ethereum/accounts/abi/bind"
)

// RunMockServer runs mock server
func RunMockServer(dbType string, height uint8, networks []uint) (*bridgectrl.BridgeController, StorageInterface, error) {
	if dbType != "postgres" {
		return nil, nil, fmt.Errorf("not registered database")
	}

	dbCfg := pgstorage.NewConfigFromEnv()
	err := pgstorage.InitOrReset(dbCfg)
	if err != nil {
		return nil, nil, err
	}

	store, err := pgstorage.NewPostgresStorage(dbCfg)
	if err != nil {
		return nil, nil, err
	}

	btCfg := bridgectrl.Config{
		Height: height,
		Store:  "postgres",
	}

	bt, err := bridgectrl.NewBridgeController(btCfg, networks, store)
	if err != nil {
		return nil, nil, err
	}

	cfg := server.Config{
		GRPCPort:         "9090",
		HTTPPort:         "8080",
		CacheSize:        100000, //nolint:gomnd
		DefaultPageLimit: 25,     //nolint:gomnd
		MaxPageLimit:     100,    //nolint:gomnd
		BridgeVersion:    "v1",
	}
<<<<<<< HEAD
	bridgeService := server.NewBridgeService(cfg, btCfg.Height, networks, []uint{5, 1001}, []*utils.Client{nil}, []*bind.TransactOpts{nil}, store, nil, nil, nil)
=======
	bridgeService := server.NewBridgeService(cfg, btCfg.Height, []uint{0, 1}, store, nil, nil, nil)
>>>>>>> 2b0bc7b4
	return bt, store, server.RunServer(cfg, bridgeService)
}<|MERGE_RESOLUTION|>--- conflicted
+++ resolved
@@ -45,10 +45,6 @@
 		MaxPageLimit:     100,    //nolint:gomnd
 		BridgeVersion:    "v1",
 	}
-<<<<<<< HEAD
-	bridgeService := server.NewBridgeService(cfg, btCfg.Height, networks, []uint{5, 1001}, []*utils.Client{nil}, []*bind.TransactOpts{nil}, store, nil, nil, nil)
-=======
-	bridgeService := server.NewBridgeService(cfg, btCfg.Height, []uint{0, 1}, store, nil, nil, nil)
->>>>>>> 2b0bc7b4
+	bridgeService := server.NewBridgeService(cfg, btCfg.Height, networks, []*utils.Client{nil}, []*bind.TransactOpts{nil}, store, nil, nil, nil)
 	return bt, store, server.RunServer(cfg, bridgeService)
 }