package operations

import (
	"context"
	"math/big"
	"os"
	"os/exec"
	"time"

	"github.com/ethereum/go-ethereum/accounts/abi/bind"
	"github.com/ethereum/go-ethereum/common"
	"github.com/ethereum/go-ethereum/core/types"
	"github.com/hermeznetwork/hermez-bridge/bridgectrl"
	"github.com/hermeznetwork/hermez-bridge/bridgectrl/pb"
	"github.com/hermeznetwork/hermez-bridge/db"
	"github.com/hermeznetwork/hermez-bridge/db/pgstorage"
	"github.com/hermeznetwork/hermez-bridge/etherman"
	"github.com/hermeznetwork/hermez-bridge/utils"
	"github.com/hermeznetwork/hermez-core/encoding"
	"github.com/hermeznetwork/hermez-core/etherman/smartcontracts/bridge"
	"github.com/hermeznetwork/hermez-core/etherman/smartcontracts/globalexitrootmanager"
	erc20 "github.com/hermeznetwork/hermez-core/etherman/smartcontracts/matic"
	"github.com/hermeznetwork/hermez-core/etherman/smartcontracts/proofofefficiency"
	"github.com/hermeznetwork/hermez-core/log"
	"github.com/hermeznetwork/hermez-core/test/contracts/bin/ERC20"
	"github.com/hermeznetwork/hermez-core/test/operations"
)

const (
	l1NetworkURL = "http://localhost:8545"
	l2NetworkURL = "http://localhost:8123"

	poeAddress = "0xDc64a140Aa3E981100a9becA4E685f962f0cF6C9"
	// MaticTokenAddress token address
	MaticTokenAddress = "0x5FbDB2315678afecb367f032d93F642f64180aa3" //nolint:gosec
	l1BridgeAddr      = "0xCf7Ed3AccA5a467e9e704C703E8D87F634fB0Fc9"
	l2BridgeAddr      = "0x9d98deabc42dd696deb9e40b4f1cab7ddbf55988"

	l1AccHexAddress = "0xf39Fd6e51aad88F6F4ce6aB8827279cffFb92266"

	sequencerAddress = "0x617b3a3528F9cDd6630fd3301B9c8911F7Bf063D"

	makeCmd = "make"
	cmdDir  = "../.."
)

var (
	dbConfig          = pgstorage.NewConfigFromEnv()
	networks          = []uint{0, 1}
	accHexPrivateKeys = map[string]string{
		"l1": "0xac0974bec39a17e36ba4a6b4d238ff944bacb478cbed5efcae784d7bf4f2ff80",
		"l2": "0xdfd01798f92667dbf91df722434e8fbe96af0211d4d1b82bbbbc8f1def7a814f", //0xc949254d682d8c9ad5682521675b8f43b102aec4
	}
)

// Config is the main Manager configuration.
type Config struct {
	// Arity   uint8
	Storage db.Config
	BT      bridgectrl.Config
}

// Manager controls operations and has knowledge about how to set up and tear
// down a functional environment.
type Manager struct {
	cfg *Config
	ctx context.Context

	storage       db.Storage
	bridgetree    *bridgectrl.BridgeController
	bridgeService pb.BridgeServiceServer

	clients map[string]*utils.Client
}

// NewManager returns a manager ready to be used and a potential error caused
// during its creation (which can come from the setup of the db connection).
func NewManager(ctx context.Context, cfg *Config) (*Manager, error) {
	// Init database instance
	err := pgstorage.InitOrReset(dbConfig)
	if err != nil {
		return nil, err
	}

	opsman := &Manager{
		cfg: cfg,
		ctx: ctx,
	}
	//Init storage and mt
	pgst, err := pgstorage.NewPostgresStorage(dbConfig, 0)
	if err != nil {
		return nil, err
	}
	st, err := db.NewStorage(cfg.Storage, 0)
	if err != nil {
		return nil, err
	}
	bt, err := bridgectrl.NewBridgeController(cfg.BT, networks, pgst, pgst)
	if err != nil {
		return nil, err
	}
	l1Client, err := utils.NewClient(ctx, l1NetworkURL)
	if err != nil {
		return nil, err
	}
	l2Client, err := utils.NewClient(ctx, l2NetworkURL)
	if err != nil {
		return nil, err
	}
	bService := bridgectrl.NewBridgeService(pgst, bt)
	opsman.storage = st
	opsman.bridgetree = bt
	opsman.bridgeService = bService
	opsman.clients = make(map[string]*utils.Client)
	opsman.clients["l1"] = l1Client
	opsman.clients["l2"] = l2Client

	return opsman, nil
}

// SendL1Deposit sends a deposit from l1 to l2
func (m *Manager) SendL1Deposit(ctx context.Context, tokenAddr common.Address, amount *big.Int,
	destNetwork uint32, destAddr *common.Address,
) error {
	client := m.clients["l1"]
	auth, err := client.GetSigner(ctx, accHexPrivateKeys["l1"])
	if err != nil {
		return err
	}
	return client.SendBridge(ctx, tokenAddr, amount, destNetwork, destAddr, common.HexToAddress(l1BridgeAddr), auth)
}

// SendL2Deposit sends a deposit from l2 to l1
func (m *Manager) SendL2Deposit(ctx context.Context, tokenAddr common.Address, amount *big.Int,
	destNetwork uint32, destAddr *common.Address,
) error {
	client := m.clients["l2"]
	auth, err := client.GetSigner(ctx, accHexPrivateKeys["l2"])
	if err != nil {
		return err
	}
<<<<<<< HEAD
	// TODO Remove gas hardcoded when gas estimatios is fixed
	auth.GasLimit = 234480
	return client.SendBridge(ctx, tokenAddr, amount, destNetwork, destAddr, common.HexToAddress(l2BridgeAddr), auth)
=======

	emptyAddr := common.Address{}
	if tokenAddr == emptyAddr {
		auth.Value = amount
	}
	if destAddr == nil {
		destAddr = &auth.From
	}
	br, err := bridge.NewBridge(common.HexToAddress(l2BridgeAddr), client)
	if err != nil {
		return nil
	}
	tx, err := br.Bridge(auth, tokenAddr, amount, destNetwork, *destAddr)
	if err != nil {
		return err
	}

	// wait transfer to be included in a batch
	log.Infof("Waiting tx to be included in a new batch proposal")
	const txTimeout = 15 * time.Second
	err = WaitTxToBeMined(ctx, client, tx.Hash(), txTimeout)

	// Wait until the batch that includes the tx is consolidated
	const t time.Duration = 45
	time.Sleep(t * time.Second)
	return err
}

// GetAuth configures and returns an auth object.
func GetAuth(privateKeyStr string, chainID *big.Int) (*bind.TransactOpts, error) {
	privateKey, err := crypto.HexToECDSA(strings.TrimPrefix(privateKeyStr, "0x"))
	if err != nil {
		return nil, err
	}

	return bind.NewKeyedTransactorWithChainID(privateKey, chainID)
>>>>>>> f6bd1d20
}

// Setup creates all the required components and initializes them according to
// the manager config.
func (m *Manager) Setup() error {
	// Run network container
	err := m.startNetwork()
	if err != nil {
		return err
	}
	const t time.Duration = 5
	time.Sleep(t * time.Second)

	// Start prover container
	err = m.startProver()
	if err != nil {
		return err
	}

	//Send funds to hermezCore
	err = m.AddFunds(m.ctx)
	if err != nil {
		return err
	}

	// Run core container
	err = m.startCore()
	if err != nil {
		return err
	}
	//Wait for set the genesis and sync
	time.Sleep(t * time.Second)

	// Run bridge container
	err = m.startBridge()
	if err != nil {
		return err
	}

	//Wait for sync
	const t2 time.Duration = 15
	time.Sleep(t2 * time.Second)
	return nil
}

// AddFunds adds matic and eth to the hermez core wallet.
func (m *Manager) AddFunds(ctx context.Context) error {
	// Eth client
	log.Infof("Connecting to l1")
	client := m.clients["l1"]
	auth, err := client.GetSigner(ctx, accHexPrivateKeys["l1"])
	if err != nil {
		return err
	}

	// Getting l1 info
	log.Infof("Getting L1 info")
	gasPrice, err := client.SuggestGasPrice(ctx)
	if err != nil {
		return err
	}

	// Send some Ether from l1Acc to sequencer acc
	log.Infof("Transferring ETH to the sequencer")
	fromAddress := common.HexToAddress(l1AccHexAddress)
	nonce, err := client.PendingNonceAt(ctx, fromAddress)
	if err != nil {
		return err
	}
	const gasLimit = 21000
	toAddress := common.HexToAddress(sequencerAddress)
	ethAmount, _ := big.NewInt(0).SetString("200000000000000000000", encoding.Base10)
	tx := types.NewTransaction(nonce, toAddress, ethAmount, gasLimit, gasPrice, nil)
	signedTx, err := auth.Signer(auth.From, tx)
	if err != nil {
		return err
	}
	err = client.SendTransaction(ctx, signedTx)
	if err != nil {
		return err
	}

	// Wait eth transfer to be mined
	log.Infof("Waiting tx to be mined")
	const txETHTransferTimeout = 5 * time.Second
	err = WaitTxToBeMined(ctx, client.Client, signedTx.Hash(), txETHTransferTimeout)
	if err != nil {
		return err
	}

	// Create matic maticTokenSC sc instance
	log.Infof("Loading Matic token SC instance")
	maticAddr := common.HexToAddress(MaticTokenAddress)
	maticTokenSC, err := operations.NewToken(maticAddr, client)
	if err != nil {
		return err
	}

	// Send matic to sequencer
	log.Infof("Transferring MATIC tokens to sequencer")
	maticAmount, _ := big.NewInt(0).SetString("200000000000000000000000", encoding.Base10)
	tx, err = maticTokenSC.Transfer(auth, toAddress, maticAmount)
	if err != nil {
		return err
	}

	// wait matic transfer to be mined
	log.Infof("Waiting tx to be mined")
	const txMaticTransferTimeout = 5 * time.Second
	return WaitTxToBeMined(ctx, client.Client, tx.Hash(), txMaticTransferTimeout)
}

// Teardown stops all the components.
func Teardown() error {
	err := stopBridge()
	if err != nil {
		return err
	}

	err = stopCore()
	if err != nil {
		return err
	}

	err = stopProver()
	if err != nil {
		return err
	}

	err = stopNetwork()
	if err != nil {
		return err
	}

	return nil
}

func (m *Manager) startNetwork() error {
	if err := stopNetwork(); err != nil {
		return err
	}
	cmd := exec.Command(makeCmd, "run-network")
	err := runCmd(cmd)
	if err != nil {
		return err
	}
	// Wait network to be ready
	return poll(defaultInterval, defaultDeadline, networkUpCondition)
}

func stopNetwork() error {
	cmd := exec.Command(makeCmd, "stop-network")
	return runCmd(cmd)
}

func (m *Manager) startCore() error {
	if err := stopCore(); err != nil {
		return err
	}
	cmd := exec.Command(makeCmd, "run-core")
	err := runCmd(cmd)
	if err != nil {
		return err
	}
	// Wait core to be ready
	return poll(defaultInterval, defaultDeadline, coreUpCondition)
}

func stopCore() error {
	cmd := exec.Command(makeCmd, "stop-core")
	return runCmd(cmd)
}

func (m *Manager) startProver() error {
	if err := stopProver(); err != nil {
		return err
	}
	cmd := exec.Command(makeCmd, "run-prover")
	err := runCmd(cmd)
	if err != nil {
		return err
	}
	// Wait prover to be ready
	return poll(defaultInterval, defaultDeadline, proverUpCondition)
}

func stopProver() error {
	cmd := exec.Command(makeCmd, "stop-prover")
	return runCmd(cmd)
}

func runCmd(c *exec.Cmd) error {
	c.Dir = cmdDir
	c.Stdout = os.Stdout
	c.Stderr = os.Stderr
	return c.Run()
}

func (m *Manager) startBridge() error {
	if err := stopBridge(); err != nil {
		return err
	}
	cmd := exec.Command(makeCmd, "run-bridge")
	err := runCmd(cmd)
	if err != nil {
		return err
	}
	// Wait bridge to be ready
	return poll(defaultInterval, defaultDeadline, bridgeUpCondition)
}

func stopBridge() error {
	cmd := exec.Command(makeCmd, "stop-bridge")
	return runCmd(cmd)
}

// CheckAccountBalance checks the balance by address
func (m *Manager) CheckAccountBalance(ctx context.Context, network string, account *common.Address) (*big.Int, error) {
	client := m.clients[network]
	auth, err := client.GetSigner(ctx, accHexPrivateKeys[network])
	if err != nil {
		return big.NewInt(0), nil
	}

	if account == nil {
		account = &auth.From
	}
	balance, err := client.BalanceAt(ctx, *account, nil)
	if err != nil {
		return big.NewInt(0), nil
	}
	return balance, nil
}

// CheckAccountTokenBalance checks the balance by address
func (m *Manager) CheckAccountTokenBalance(ctx context.Context, network string, tokenAddr common.Address, account *common.Address) (*big.Int, error) {
	client := m.clients[network]
	auth, err := client.GetSigner(ctx, accHexPrivateKeys[network])
	if err != nil {
		return big.NewInt(0), nil
	}

	if account == nil {
		account = &auth.From
	}
	erc20Token, err := erc20.NewMatic(tokenAddr, client)
	if err != nil {
		return big.NewInt(0), nil
	}
	balance, err := erc20Token.BalanceOf(&bind.CallOpts{Pending: false}, *account)
	if err != nil {
		return big.NewInt(0), nil
	}
	return balance, nil
}

// GetClaimData gets the claim data
func (m *Manager) GetClaimData(networkID, depositCount uint) ([][bridgectrl.KeyLen]byte, *etherman.GlobalExitRoot, error) {
	return m.bridgetree.GetClaim(networkID, depositCount)
}

// GetBridgeInfoByDestAddr gets the bridge info
func (m *Manager) GetBridgeInfoByDestAddr(ctx context.Context, addr *common.Address) ([]*pb.Deposit, error) {
	auth, err := m.clients["l2"].GetSigner(ctx, accHexPrivateKeys["l2"])
	if err != nil {
		return []*pb.Deposit{}, err
	}
	if addr == nil {
		addr = &auth.From
	}
	req := pb.GetBridgesRequest{
		DestAddr: addr.String(),
	}
	res, err := m.bridgeService.GetBridges(ctx, &req)
	if err != nil {
		return []*pb.Deposit{}, err
	}
	return res.Deposits, nil
}

// SendL1Claim send an L1 claim
func (m *Manager) SendL1Claim(ctx context.Context, deposit *pb.Deposit, smtProof [][32]byte, globalExitRoot *etherman.GlobalExitRoot) error {
	client := m.clients["l1"]
	auth, err := client.GetSigner(ctx, accHexPrivateKeys["l1"])
	if err != nil {
		return err
	}
	return client.SendClaim(ctx, deposit, smtProof, globalExitRoot.GlobalExitRootNum, globalExitRoot, common.HexToAddress(l1BridgeAddr), auth)
}

// SendL2Claim send an L2 claim
func (m *Manager) SendL2Claim(ctx context.Context, deposit *pb.Deposit, smtProof [][32]byte, globalExitRoot *etherman.GlobalExitRoot) error {
	client := m.clients["l2"]
	auth, err := client.GetSigner(ctx, accHexPrivateKeys["l2"])
	if err != nil {
		return err
	}
	auth.GasPrice = big.NewInt(0)
	return client.SendClaim(ctx, deposit, smtProof, globalExitRoot.GlobalExitRootL2Num, globalExitRoot, common.HexToAddress(l2BridgeAddr), auth)
}

// GetCurrentGlobalExitRootSynced reads the latest globalexitroot of a batch proposal from db
func (m *Manager) GetCurrentGlobalExitRootSynced(ctx context.Context) (*etherman.GlobalExitRoot, error) {
	return m.storage.GetLatestSyncedExitRoot(ctx)
}

// GetLatestGlobalExitRootFromL1 reads the latest globalexitroot apperard in l1 from db
func (m *Manager) GetLatestGlobalExitRootFromL1(ctx context.Context) (*etherman.GlobalExitRoot, error) {
	return m.storage.GetLatestExitRoot(ctx)
}

// GetCurrentGlobalExitRootFromSmc reads the globalexitroot from the smc
func (m *Manager) GetCurrentGlobalExitRootFromSmc(ctx context.Context) (*etherman.GlobalExitRoot, error) {
	client := m.clients["l1"]
	br, err := bridge.NewBridge(common.HexToAddress(l1BridgeAddr), client)
	if err != nil {
		return nil, err
	}
	GlobalExitRootManAddr, err := br.GlobalExitRootManager(&bind.CallOpts{Pending: false})
	if err != nil {
		return nil, err
	}
	globalManager, err := globalexitrootmanager.NewGlobalexitrootmanager(GlobalExitRootManAddr, client)
	if err != nil {
		return nil, err
	}
	gNum, err := globalManager.LastGlobalExitRootNum(&bind.CallOpts{Pending: false})
	if err != nil {
		return nil, err
	}
	gMainnet, err := globalManager.LastMainnetExitRoot(&bind.CallOpts{Pending: false})
	if err != nil {
		return nil, err
	}
	gRollup, err := globalManager.LastRollupExitRoot(&bind.CallOpts{Pending: false})
	if err != nil {
		return nil, err
	}
	result := etherman.GlobalExitRoot{
		GlobalExitRootNum: gNum,
		ExitRoots:         []common.Hash{gMainnet, gRollup},
	}
	return &result, nil
}

// ForceBatchProposal propose an empty batch
func (m *Manager) ForceBatchProposal(ctx context.Context) error {
	// Eth client
	client := m.clients["l1"]
	auth, err := client.GetSigner(ctx, accHexPrivateKeys["l1"])
	if err != nil {
		return err
	}
	poeAddr := common.HexToAddress(poeAddress)
	poe, err := proofofefficiency.NewProofofefficiency(poeAddr, client)
	if err != nil {
		return err
	}
	maticAmount, err := poe.CalculateSequencerCollateral(&bind.CallOpts{Pending: false})
	if err != nil {
		return err
	}
	matic, err := erc20.NewMatic(common.HexToAddress(MaticTokenAddress), client)
	if err != nil {
		return err
	}
	txApprove, err := matic.Approve(auth, poeAddr, maticAmount)
	if err != nil {
		return err
	}
	//wait to process approve
	const txETHTransferTimeout = 20 * time.Second
	err = WaitTxToBeMined(ctx, client.Client, txApprove.Hash(), txETHTransferTimeout)
	if err != nil {
		return err
	}
	tx, err := poe.SendBatch(auth, []byte{}, maticAmount)
	if err != nil {
		return err
	}

	// Wait eth transfer to be mined
	log.Infof("Waiting tx to be mined")
	err = WaitTxToBeMined(ctx, client.Client, tx.Hash(), txETHTransferTimeout)
	if err != nil {
		return err
	}
	//Wait for sync
	const t time.Duration = 30
	time.Sleep(t * time.Second)
	return nil
}

// DeployERC20 deploys erc20 smc
func (m *Manager) DeployERC20(ctx context.Context, name, symbol, network string) (common.Address, *ERC20.ERC20, error) {
	client := m.clients[network]
	auth, err := client.GetSigner(ctx, accHexPrivateKeys[network])
	if err != nil {
		return common.Address{}, nil, err
	}

	return client.DeployERC20(ctx, name, symbol, auth)
}

// MintERC20 mint erc20 tokens
func (m *Manager) MintERC20(ctx context.Context, erc20Addr common.Address, amount *big.Int, network string) error {
	client := m.clients[network]
	auth, err := client.GetSigner(ctx, accHexPrivateKeys[network])
	if err != nil {
		return err
	}

	var bridgeAddress = l1BridgeAddr
	if network == "l2" {
		bridgeAddress = l2BridgeAddr
	}

	err = client.ApproveERC20(ctx, erc20Addr, common.HexToAddress(bridgeAddress), amount, auth)
	if err != nil {
		return err
	}

	return client.MintERC20(ctx, erc20Addr, amount, auth)
}

// ApproveERC20 approves erc20 tokens
func (m *Manager) ApproveERC20(ctx context.Context, erc20Addr, bridgeAddr common.Address, amount *big.Int, network string) error {
	client := m.clients[network]
	auth, err := client.GetSigner(ctx, accHexPrivateKeys[network])
	if err != nil {
		return err
	}
	if network == "l2" {
		auth.GasPrice = big.NewInt(0)
	}
	return client.ApproveERC20(ctx, erc20Addr, bridgeAddr, amount, auth)
}

// GetTokenWrapped get token wrapped info
func (m *Manager) GetTokenWrapped(ctx context.Context, originNetwork uint, originalTokenAddr common.Address) (*etherman.TokenWrapped, error) {
	return m.storage.GetTokenWrapped(ctx, originNetwork, originalTokenAddr)
}<|MERGE_RESOLUTION|>--- conflicted
+++ resolved
@@ -118,7 +118,7 @@
 	return opsman, nil
 }
 
-// SendL1Deposit sends a deposit from l1 to l2
+// SendL1Deposit sends a deposit from l1 to l2.
 func (m *Manager) SendL1Deposit(ctx context.Context, tokenAddr common.Address, amount *big.Int,
 	destNetwork uint32, destAddr *common.Address,
 ) error {
@@ -127,10 +127,11 @@
 	if err != nil {
 		return err
 	}
+
 	return client.SendBridge(ctx, tokenAddr, amount, destNetwork, destAddr, common.HexToAddress(l1BridgeAddr), auth)
 }
 
-// SendL2Deposit sends a deposit from l2 to l1
+// SendL2Deposit sends a deposit from l2 to l1.
 func (m *Manager) SendL2Deposit(ctx context.Context, tokenAddr common.Address, amount *big.Int,
 	destNetwork uint32, destAddr *common.Address,
 ) error {
@@ -139,48 +140,8 @@
 	if err != nil {
 		return err
 	}
-<<<<<<< HEAD
-	// TODO Remove gas hardcoded when gas estimatios is fixed
-	auth.GasLimit = 234480
+
 	return client.SendBridge(ctx, tokenAddr, amount, destNetwork, destAddr, common.HexToAddress(l2BridgeAddr), auth)
-=======
-
-	emptyAddr := common.Address{}
-	if tokenAddr == emptyAddr {
-		auth.Value = amount
-	}
-	if destAddr == nil {
-		destAddr = &auth.From
-	}
-	br, err := bridge.NewBridge(common.HexToAddress(l2BridgeAddr), client)
-	if err != nil {
-		return nil
-	}
-	tx, err := br.Bridge(auth, tokenAddr, amount, destNetwork, *destAddr)
-	if err != nil {
-		return err
-	}
-
-	// wait transfer to be included in a batch
-	log.Infof("Waiting tx to be included in a new batch proposal")
-	const txTimeout = 15 * time.Second
-	err = WaitTxToBeMined(ctx, client, tx.Hash(), txTimeout)
-
-	// Wait until the batch that includes the tx is consolidated
-	const t time.Duration = 45
-	time.Sleep(t * time.Second)
-	return err
-}
-
-// GetAuth configures and returns an auth object.
-func GetAuth(privateKeyStr string, chainID *big.Int) (*bind.TransactOpts, error) {
-	privateKey, err := crypto.HexToECDSA(strings.TrimPrefix(privateKeyStr, "0x"))
-	if err != nil {
-		return nil, err
-	}
-
-	return bind.NewKeyedTransactorWithChainID(privateKey, chainID)
->>>>>>> f6bd1d20
 }
 
 // Setup creates all the required components and initializes them according to
