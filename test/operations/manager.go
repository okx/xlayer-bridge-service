--- conflicted
+++ resolved
@@ -43,17 +43,12 @@
 	l1NetworkURL = "http://localhost:8545"
 	l2NetworkURL = "http://localhost:8123"
 
-<<<<<<< HEAD
+	// PolTokenAddress token address
+	PolTokenAddress = "0x5FbDB2315678afecb367f032d93F642f64180aa3" //nolint:gosec
 	// MaticTokenAddress token address
 	MaticTokenAddress = "0xcFE6D77a653b988203BfAc9C6a69eA9D583bdC2b" //nolint:gosec
 	l1BridgeAddr      = "0x10B65c586f795aF3eCCEe594fE4E38E1F059F780"
 	l2BridgeAddr      = "0x10B65c586f795aF3eCCEe594fE4E38E1F059F780"
-=======
-	// PolTokenAddress token address
-	PolTokenAddress = "0x5FbDB2315678afecb367f032d93F642f64180aa3" //nolint:gosec
-	l1BridgeAddr    = "0xCca6ECD73932e49633B9307e1aa0fC174525F424"
-	l2BridgeAddr    = "0xCca6ECD73932e49633B9307e1aa0fC174525F424"
->>>>>>> 1c2f0863
 
 	l1AccHexAddress = "0x2ecf31ece36ccac2d3222a303b1409233ecbb225"
 
@@ -127,11 +122,7 @@
 	if err != nil {
 		return nil, err
 	}
-<<<<<<< HEAD
-	bService := server.NewBridgeService(cfg.BS, cfg.BT.Height, []uint{0, 1}, []*utils.Client{nil}, []*bind.TransactOpts{nil}, pgst)
-=======
-	bService := server.NewBridgeService(cfg.BS, cfg.BT.Height, []uint{0, 1}, pgst, rollupID)
->>>>>>> 1c2f0863
+	bService := server.NewBridgeService(cfg.BS, cfg.BT.Height, []uint{0, 1}, []*utils.Client{nil}, []*bind.TransactOpts{nil}, pgst, rollupID)
 	opsman.storage = st.(StorageInterface)
 	opsman.bridgetree = bt
 	opsman.bridgeService = bService
