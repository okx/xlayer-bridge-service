--- conflicted
+++ resolved
@@ -154,11 +154,7 @@
 	for i := 0; i < bench.initSize; i++ {
 		dbTx, err := store.BeginDBTransaction(context.Background())
 		require.NoError(b, err)
-<<<<<<< HEAD
-		require.NoError(b, bt.AddDeposit(deposits[i], depositIDs[i], dbTx))
-=======
 		require.NoError(b, bt.AddDeposit(ctx, deposits[i], depositIDs[i], dbTx))
->>>>>>> 1c2f0863
 		require.NoError(b, store.Commit(context.TODO(), dbTx))
 	}
 }
