package synchronizer

import (
	"context"
	"errors"
	"fmt"
	"math/big"
	"time"

	"github.com/0xPolygonHermez/zkevm-bridge-service/etherman"
	"github.com/0xPolygonHermez/zkevm-bridge-service/log"
	"github.com/0xPolygonHermez/zkevm-bridge-service/messagepush"
	"github.com/0xPolygonHermez/zkevm-bridge-service/redisstorage"
	"github.com/0xPolygonHermez/zkevm-bridge-service/utils/gerror"
	"github.com/ethereum/go-ethereum/common"
	"github.com/jackc/pgx/v4"
)

// Synchronizer connects L1 and L2
type Synchronizer interface {
	Sync() error
	Stop()
}

// ClientSynchronizer connects L1 and L2
type ClientSynchronizer struct {
	etherMan         ethermanInterface
	bridgeCtrl       bridgectrlInterface
	storage          storageInterface
	ctx              context.Context
	cancelCtx        context.CancelFunc
	genBlockNumber   uint64
	cfg              Config
	networkID        uint
	chExitRootEvent  chan *etherman.GlobalExitRoot
	chSynced         chan uint
	zkEVMClient      zkEVMClientInterface
	synced           bool
	l1RollupExitRoot common.Hash

	// XLayer
	// Producer to push the transaction status change to front end
	messagePushProducer   messagepush.KafkaProducer
	redisStorage          redisstorage.RedisStorage
	rollupID              uint
	usdcContractAddresses map[common.Address]bool
}

// NewSynchronizer creates and initializes an instance of Synchronizer
func NewSynchronizer(
	ctx context.Context,
	storage interface{},
	bridge bridgectrlInterface,
	ethMan ethermanInterface,
	zkEVMClient zkEVMClientInterface,
	genBlockNumber uint64,
	chExitRootEvent chan *etherman.GlobalExitRoot,
	chSynced chan uint,
	messagePushProducer messagepush.KafkaProducer,
	redisStorage redisstorage.RedisStorage,
	cfg Config) (Synchronizer, error) {
	ctx, cancel := context.WithCancel(ctx)
	networkID, err := ethMan.GetNetworkID(ctx)
	if err != nil {
		log.Fatal("error getting networkID. Error: ", err)
	}
	ger, err := storage.(storageInterface).GetLatestL1SyncedExitRoot(ctx, nil)
	if err != nil {
		if err == gerror.ErrStorageNotFound {
			ger.ExitRoots = []common.Hash{{}, {}}
		} else {
			log.Fatal("error getting last L1 synced exitroot. Error: ", err)
		}
	}

	// Read db to see if the LxLy is already activated
	isActivated, err := storage.(storageInterface).IsLxLyActivated(ctx, nil)
	if err != nil {
		log.Fatal("error checking if LxLyEtrog is activated. Error: ", err)
	}
	if isActivated {
		log.Info("LxLyEtrog already activated")
	}
	rollupID := ethMan.GetRollupID()

	usdcContractAddresses := make(map[common.Address]bool)
	for _, addr := range cfg.USDCContractAddresses {
		usdcContractAddresses[addr] = true
	}
	if networkID == 0 {
		return &ClientSynchronizer{
			bridgeCtrl:            bridge,
			storage:               storage.(storageInterface),
			etherMan:              ethMan,
			ctx:                   ctx,
			cancelCtx:             cancel,
			genBlockNumber:        genBlockNumber,
			cfg:                   cfg,
			networkID:             networkID,
			chExitRootEvent:       chExitRootEvent,
			chSynced:              chSynced,
			zkEVMClient:           zkEVMClient,
			l1RollupExitRoot:      ger.ExitRoots[1],
			messagePushProducer:   messagePushProducer,
			redisStorage:          redisStorage,
			rollupID:              rollupID,
			usdcContractAddresses: usdcContractAddresses,
		}, nil
	}
	return &ClientSynchronizer{
		bridgeCtrl:            bridge,
		storage:               storage.(storageInterface),
		etherMan:              ethMan,
		ctx:                   ctx,
		cancelCtx:             cancel,
		genBlockNumber:        genBlockNumber,
		cfg:                   cfg,
		chSynced:              chSynced,
		networkID:             networkID,
		messagePushProducer:   messagePushProducer,
		redisStorage:          redisStorage,
		rollupID:              rollupID,
		usdcContractAddresses: usdcContractAddresses,
	}, nil
}

var waitDuration = time.Duration(0)

// Sync function will read the last state synced and will continue from that point.
// Sync() will read blockchain events to detect rollup updates
func (s *ClientSynchronizer) Sync() error {
	// If there is no lastEthereumBlock means that sync from the beginning is necessary. If not, it continues from the retrieved ethereum block
	// Get the latest synced block. If there is no block on db, use genesis block
	log.Infof("NetworkID: %d, Synchronization started", s.networkID)
	lastBlockSynced, err := s.storage.GetLastBlock(s.ctx, s.networkID, nil)
	if err != nil {
		if err == gerror.ErrStorageNotFound {
			log.Warnf("networkID: %d, error getting the latest ethereum block. No data stored. Setting genesis block. Error: %v", s.networkID, err)
			lastBlockSynced = &etherman.Block{
				BlockNumber: s.genBlockNumber,
				NetworkID:   s.networkID,
			}
			log.Warnf("networkID: %d, error getting the latest block. No data stored. Using initial block: %+v. Error: %s",
				s.networkID, lastBlockSynced, err.Error())
		} else {
			log.Fatalf("networkID: %d, unexpected error getting the latest block. Error: %s", s.networkID, err.Error())
		}
	}
	log.Debugf("NetworkID: %d, initial lastBlockSynced: %+v", s.networkID, lastBlockSynced)
	for {
		select {
		case <-s.ctx.Done():
			log.Debugf("NetworkID: %d, synchronizer ctx done", s.networkID)
			return nil
		case <-time.After(waitDuration):
			log.Debugf("NetworkID: %d, syncing...", s.networkID)
			//Sync L1Blocks
			if lastBlockSynced, err = s.syncBlocks(lastBlockSynced); err != nil {
				log.Warnf("networkID: %d, error syncing blocks: %v", s.networkID, err)
				lastBlockSynced, err = s.storage.GetLastBlock(s.ctx, s.networkID, nil)
				if err != nil {
					log.Fatalf("networkID: %d, error getting lastBlockSynced to resume the synchronization... Error: ", s.networkID, err)
				}
				if s.ctx.Err() != nil {
					continue
				}
			}
			if !s.synced {
				// Check latest Block
				header, err := s.etherMan.HeaderByNumber(s.ctx, nil)
				if err != nil {
					log.Warnf("networkID: %d, error getting latest block from. Error: %s", s.networkID, err.Error())
					continue
				}
				lastKnownBlock := header.Number.Uint64()
				if lastBlockSynced.BlockNumber == lastKnownBlock && !s.synced {
					log.Infof("NetworkID %d Synced!", s.networkID)
					waitDuration = s.cfg.SyncInterval.Duration
					s.synced = true
					s.chSynced <- s.networkID
				}
				if lastBlockSynced.BlockNumber > lastKnownBlock {
					if s.networkID == 0 {
						log.Fatalf("networkID: %d, error: latest Synced BlockNumber (%d) is higher than the latest Proposed block (%d) in the network", s.networkID, lastBlockSynced.BlockNumber, lastKnownBlock)
					} else {
						log.Errorf("networkID: %d, error: latest Synced BlockNumber (%d) is higher than the latest Proposed block (%d) in the network", s.networkID, lastBlockSynced.BlockNumber, lastKnownBlock)
						err = s.resetState(lastKnownBlock)
						if err != nil {
							log.Errorf("networkID: %d, error resetting the state to a previous block. Error: %v", s.networkID, err)
							continue
						}
					}
				}
			} else { // Sync Trusted GlobalExitRoots if L1 is synced
				if s.networkID != 0 {
					continue
				}
				log.Infof("networkID: %d, Virtual state is synced, getting trusted state", s.networkID)
				err = s.syncTrustedState()
				if err != nil {
					log.Errorf("networkID: %d, error getting current trusted state", s.networkID)
				}
			}
		}
	}
}

// Stop function stops the synchronizer
func (s *ClientSynchronizer) Stop() {
	s.cancelCtx()
}

func (s *ClientSynchronizer) syncTrustedState() error {
	lastGER, err := s.zkEVMClient.GetLatestGlobalExitRoot(s.ctx)
	if err != nil {
		log.Warnf("networkID: %d, failed to get latest ger from trusted state. Error: %v", s.networkID, err)
		return err
	}
	if lastGER == (common.Hash{}) {
		log.Debugf("networkID: %d, syncTrustedState: skipping GlobalExitRoot because there is no result", s.networkID)
		return nil
	}
	exitRoots, err := s.zkEVMClient.ExitRootsByGER(s.ctx, lastGER)
	if err != nil {
		log.Warnf("networkID: %d, failed to get exitRoots from trusted state. Error: %v", s.networkID, err)
		return err
	}
	if exitRoots == nil {
		log.Debugf("networkID: %d, syncTrustedState: skipping exitRoots because there is no result", s.networkID)
		return nil
	}
	ger := &etherman.GlobalExitRoot{
		GlobalExitRoot: lastGER,
		ExitRoots: []common.Hash{
			exitRoots.MainnetExitRoot,
			exitRoots.RollupExitRoot,
		},
		Time: time.Unix(int64(exitRoots.Timestamp), 0),
	}
	isUpdated, err := s.storage.AddTrustedGlobalExitRoot(s.ctx, ger, nil)
	if err != nil {
		log.Error("networkID: %d, error storing latest trusted globalExitRoot. Error: %v", s.networkID, err)
		return err
	}
	if isUpdated {
		s.chExitRootEvent <- ger
	}
	return nil
}

// This function syncs the node from a specific block to the latest
func (s *ClientSynchronizer) syncBlocks(lastBlockSynced *etherman.Block) (*etherman.Block, error) {
	// This function will read events fromBlockNum to latestEthBlock. Check reorg to be sure that everything is ok.
	block, err := s.checkReorg(lastBlockSynced)
	if err != nil {
		log.Errorf("networkID: %d, error checking reorgs. Retrying... Err: %s", s.networkID, err.Error())
		return lastBlockSynced, fmt.Errorf("networkID: %d, error checking reorgs", s.networkID)
	}
	if block != nil {
		err = s.resetState(block.BlockNumber)
		if err != nil {
			log.Errorf("networkID: %d, error resetting the state to a previous block. Retrying... Error: %s", s.networkID, err.Error())
			return lastBlockSynced, fmt.Errorf("networkID: %d, error resetting the state to a previous block", s.networkID)
		}
		return block, nil
	}
	log.Debugf("NetworkID: %d, after checkReorg: no reorg detected", s.networkID)
	// Call the blockchain to retrieve data
	header, err := s.etherMan.HeaderByNumber(s.ctx, nil)
	if err != nil {
		return lastBlockSynced, err
	}
	lastKnownBlock := header.Number

	var fromBlock uint64
	if lastBlockSynced.BlockNumber > 0 {
		fromBlock = lastBlockSynced.BlockNumber + 1
	}

	for {
		toBlock := fromBlock + s.cfg.SyncChunkSize

		log.Debugf("NetworkID: %d, Getting bridge info from block %d to block %d", s.networkID, fromBlock, toBlock)
		// This function returns the rollup information contained in the ethereum blocks and an extra param called order.
		// Order param is a map that contains the event order to allow the synchronizer store the info in the same order that is read.
		// Name can be different in the order struct. This name is an identifier to check if the next info that must be stored in the db.
		// The value pos (position) tells what is the array index where this value is.
		blocks, order, err := s.etherMan.GetRollupInfoByBlockRange(s.ctx, fromBlock, &toBlock)
		if err != nil {
			return lastBlockSynced, err
		}
		err = s.processBlockRange(blocks, order)
		if err != nil {
			return lastBlockSynced, err
		}
		if len(blocks) > 0 {
			lastBlockSynced = &blocks[len(blocks)-1]
			for i := range blocks {
				log.Debug("NetworkID: ", s.networkID, ", Position: ", i, ". BlockNumber: ", blocks[i].BlockNumber, ". BlockHash: ", blocks[i].BlockHash)
			}
		}
		fromBlock = toBlock + 1

		if lastKnownBlock.Cmp(new(big.Int).SetUint64(toBlock)) < 1 {
			if !s.synced {
				log.Infof("NetworkID %d Synced!", s.networkID)
				waitDuration = s.cfg.SyncInterval.Duration
				s.synced = true
				s.chSynced <- s.networkID
			}
			break
		}
		if len(blocks) == 0 { // If there is no events in the checked blocks range and lastKnownBlock > fromBlock.
			// Store the latest block of the block range. Get block info and process the block
			fb, err := s.etherMan.EthBlockByNumber(s.ctx, toBlock)
			if err != nil {
				return lastBlockSynced, err
			}
			b := etherman.Block{
				BlockNumber: fb.NumberU64(),
				BlockHash:   fb.Hash(),
				ParentHash:  fb.ParentHash(),
				ReceivedAt:  time.Unix(int64(fb.Time()), 0),
			}
			err = s.processBlockRange([]etherman.Block{b}, order)
			if err != nil {
				return lastBlockSynced, err
			}

			lastBlockSynced = &b
			log.Debugf("NetworkID: %d, Storing empty block. BlockNumber: %d. BlockHash: %s",
				s.networkID, b.BlockNumber, b.BlockHash.String())
		}
	}

	return lastBlockSynced, nil
}

func (s *ClientSynchronizer) processBlockRange(blocks []etherman.Block, order map[common.Hash][]etherman.Order) error {
	// New info has to be included into the db using the state
	var isNewGer bool
	for i := range blocks {
		// Begin db transaction
		dbTx, err := s.storage.BeginDBTransaction(s.ctx)
		if err != nil {
			log.Errorf("networkID: %d, error creating db transaction to store block. BlockNumber: %d. Error: %v",
				s.networkID, blocks[i].BlockNumber, err)
			return err
		}
		// Add block information
		blocks[i].NetworkID = s.networkID
		log.Infof("NetworkID: %d. Syncing block: %d", s.networkID, blocks[i].BlockNumber)
		blockID, err := s.storage.AddBlock(s.ctx, &blocks[i], dbTx)
		log.Infof("NetworkID: %d. add block: %d", s.networkID, blocks[i].BlockNumber)
		if err != nil {
			log.Errorf("networkID: %d, error storing block. BlockNumber: %d, error: %v", s.networkID, blocks[i].BlockNumber, err)
			rollbackErr := s.storage.Rollback(s.ctx, dbTx)
			if rollbackErr != nil {
				log.Errorf("networkID: %d, error rolling back state to store block. BlockNumber: %d, rollbackErr: %v, err: %s",
					s.networkID, blocks[i].BlockNumber, rollbackErr, err.Error())
				return rollbackErr
			}
			return err
		} else {
			log.Infof("NetworkID: %d. add block success: %d", s.networkID, blocks[i].BlockNumber)
		}
		counter := 0
		for _, element := range order[blocks[i].BlockHash] {
			counter++
			switch element.Name {
			case etherman.GlobalExitRootsOrder:
				log.Infof("NetworkID: %d. block %d GlobalExitRootsOrder", s.networkID, blocks[i].BlockNumber)
				isNewGer = true
				err = s.processGlobalExitRoot(blocks[i].GlobalExitRoots[element.Pos], blockID, dbTx)
				if err != nil {
					return err
				}
			case etherman.DepositsOrder:
				log.Infof("NetworkID: %d. block %d DepositsOrder", s.networkID, blocks[i].BlockNumber)
				err = s.processDeposit(blocks[i].Deposits[element.Pos], blockID, dbTx)
				if err != nil {
					return err
				}
			case etherman.ClaimsOrder:
				log.Infof("NetworkID: %d. block %d ClaimsOrder", s.networkID, blocks[i].BlockNumber)
				err = s.processClaim(blocks[i].Claims[element.Pos], blockID, dbTx)
				if err != nil {
					return err
				}
			case etherman.TokensOrder:
				log.Infof("NetworkID: %d. block %d TokensOrder", s.networkID, blocks[i].BlockNumber)
				err = s.processTokenWrapped(blocks[i].Tokens[element.Pos], blockID, dbTx)
				if err != nil {
					return err
				}
			case etherman.VerifyBatchOrder:
				err = s.processVerifyBatch(blocks[i].VerifiedBatches[element.Pos], blockID, dbTx)
				if err != nil {
					return err
				}
			case etherman.ActivateEtrogOrder:
				// this is activated when the bridge detects the CreateNewRollup or the AddExistingRollup event from the rollupManager
				log.Info("Event received. Activating LxLyEtrog...")
			}
		}
		log.Infof("NetworkID: %d. block %d element number %d", s.networkID, blocks[i].BlockNumber, counter)
		err = s.storage.Commit(s.ctx, dbTx)
		if err != nil {
			log.Errorf("networkID: %d, error committing state to store block. BlockNumber: %d, err: %v",
				s.networkID, blocks[i].BlockNumber, err)
			rollbackErr := s.storage.Rollback(s.ctx, dbTx)
			if rollbackErr != nil {
				log.Errorf("networkID: %d, error rolling back state. BlockNumber: %d, rollbackErr: %v, err: %s",
					s.networkID, blocks[i].BlockNumber, rollbackErr, err.Error())
				return rollbackErr
			}
			return err
		}
		log.Infof("NetworkID: %d. block %d Commit", s.networkID, blocks[i].BlockNumber)
	}
	if isNewGer {
		// Send latest GER stored to claimTxManager
		ger, err := s.storage.GetLatestL1SyncedExitRoot(s.ctx, nil)
		if err != nil {
			log.Errorf("networkID: %d, error getting latest GER stored on database. Error: %v", s.networkID, err)
			return err
		}
		if s.l1RollupExitRoot != ger.ExitRoots[1] {
			log.Debugf("Updating ger: %+v", ger)
			s.l1RollupExitRoot = ger.ExitRoots[1]
			s.chExitRootEvent <- ger
		}
	}
	return nil
}

// This function allows reset the state until an specific ethereum block
func (s *ClientSynchronizer) resetState(blockNumber uint64) error {
	log.Infof("NetworkID: %d. Reverting synchronization to block: %d", s.networkID, blockNumber)
	dbTx, err := s.storage.BeginDBTransaction(s.ctx)
	if err != nil {
		log.Errorf("networkID: %d, Error starting a db transaction to reset the state. Error: %v", s.networkID, err)
		return err
	}
	err = s.storage.Reset(s.ctx, blockNumber, s.networkID, dbTx)
	if err != nil {
		log.Errorf("networkID: %d, error resetting the state. Error: %v", s.networkID, err)
		rollbackErr := s.storage.Rollback(s.ctx, dbTx)
		if rollbackErr != nil {
			log.Errorf("networkID: %d, error rolling back state to store block. BlockNumber: %d, rollbackErr: %v, error : %s",
				s.networkID, blockNumber, rollbackErr, err.Error())
			return rollbackErr
		}
		return err
	}
	depositCnt, err := s.storage.GetNumberDeposits(s.ctx, s.networkID, blockNumber, dbTx)
	if err != nil {
		log.Error("networkID: %d, error getting GetNumberDeposits. Error: %v", s.networkID, err)
		rollbackErr := s.storage.Rollback(s.ctx, dbTx)
		if rollbackErr != nil {
			log.Errorf("networkID: %d, error rolling back state to store block. BlockNumber: %d, rollbackErr: %v, error : %s",
				s.networkID, blockNumber, rollbackErr, err.Error())
			return rollbackErr
		}
		return err
	}

	err = s.bridgeCtrl.ReorgMT(s.ctx, uint(depositCnt), s.networkID, dbTx)
	if err != nil {
		log.Error("networkID: %d, error resetting ReorgMT the state. Error: %v", s.networkID, err)
		rollbackErr := s.storage.Rollback(s.ctx, dbTx)
		if rollbackErr != nil {
			log.Errorf("networkID: %d, error rolling back state to store block. BlockNumber: %d, rollbackErr: %v, error : %s",
				s.networkID, blockNumber, rollbackErr, err.Error())
			return rollbackErr
		}
		return err
	}
	err = s.storage.Commit(s.ctx, dbTx)
	if err != nil {
		log.Errorf("networkID: %d, error committing the resetted state. Error: %v", s.networkID, err)
		rollbackErr := s.storage.Rollback(s.ctx, dbTx)
		if rollbackErr != nil {
			log.Errorf("networkID: %d, error rolling back state to store block. BlockNumber: %d, rollbackErr: %v, error : %s",
				s.networkID, blockNumber, rollbackErr, err.Error())
			return rollbackErr
		}
		return err
	}

	return nil
}

/*
This function will check if there is a reorg.
As input param needs the last ethereum block synced. Retrieve the block info from the blockchain
to compare it with the stored info. If hash and hash parent matches, then no reorg is detected and return a nil.
If hash or hash parent don't match, reorg detected and the function will return the block until the sync process
must be reverted. Then, check the previous ethereum block synced, get block info from the blockchain and check
hash and has parent. This operation has to be done until a match is found.
*/
func (s *ClientSynchronizer) checkReorg(latestBlock *etherman.Block) (*etherman.Block, error) {
	// This function only needs to worry about reorgs if some of the reorganized blocks contained rollup info.
	latestBlockSynced := *latestBlock
	var depth uint64
	for {
		block, err := s.etherMan.EthBlockByNumber(s.ctx, latestBlock.BlockNumber)
		if err != nil {
			log.Errorf("networkID: %d, error getting latest block synced from blockchain. Block: %d, error: %v",
				s.networkID, latestBlock.BlockNumber, err)
			return nil, err
		}
		if block.NumberU64() != latestBlock.BlockNumber {
			err = fmt.Errorf("networkID: %d, wrong ethereum block retrieved from blockchain. Block numbers don't match."+
				" BlockNumber stored: %d. BlockNumber retrieved: %d", s.networkID, latestBlock.BlockNumber, block.NumberU64())
			log.Error("error: ", err)
			return nil, err
		}
		// Compare hashes
		if (block.Hash() != latestBlock.BlockHash || block.ParentHash() != latestBlock.ParentHash) && latestBlock.BlockNumber > s.genBlockNumber {
			log.Info("NetworkID: ", s.networkID, ", [checkReorg function] => latestBlockNumber: ", latestBlock.BlockNumber)
			log.Info("NetworkID: ", s.networkID, ", [checkReorg function] => latestBlockHash: ", latestBlock.BlockHash)
			log.Info("NetworkID: ", s.networkID, ", [checkReorg function] => latestBlockHashParent: ", latestBlock.ParentHash)
			log.Info("NetworkID: ", s.networkID, ", [checkReorg function] => BlockNumber: ", latestBlock.BlockNumber, block.NumberU64())
			log.Info("NetworkID: ", s.networkID, ", [checkReorg function] => BlockHash: ", block.Hash())
			log.Info("NetworkID: ", s.networkID, ", [checkReorg function] => BlockHashParent: ", block.ParentHash())
			depth++
			log.Info("NetworkID: ", s.networkID, ", REORG: Looking for the latest correct block. Depth: ", depth)
			// Reorg detected. Getting previous block
			dbTx, err := s.storage.BeginDBTransaction(s.ctx)
			if err != nil {
				log.Errorf("networkID: %d, error creating db transaction to get previous blocks. Error: %v", s.networkID, err)
				return nil, err
			}
			latestBlock, err = s.storage.GetPreviousBlock(s.ctx, s.networkID, depth, dbTx)
			errC := s.storage.Commit(s.ctx, dbTx)
			if errC != nil {
				log.Errorf("networkID: %d, error committing dbTx, err: %v", s.networkID, errC)
				rollbackErr := s.storage.Rollback(s.ctx, dbTx)
				if rollbackErr != nil {
					log.Errorf("networkID: %d, error rolling back state. RollbackErr: %v, err: %s",
						s.networkID, rollbackErr, errC.Error())
					return nil, rollbackErr
				}
				return nil, errC
			}
			if errors.Is(err, gerror.ErrStorageNotFound) {
				log.Warnf("networkID: %d, error checking reorg: previous block not found in db: %v", s.networkID, err)
				return &etherman.Block{}, nil
			} else if err != nil {
				log.Errorf("networkID: %d, error detected getting previous block: %v", s.networkID, err)
				return nil, err
			}
		} else {
			break
		}
	}
	if latestBlockSynced.BlockHash != latestBlock.BlockHash {
		log.Infof("NetworkID: %d, reorg detected in block: %d", s.networkID, latestBlockSynced.BlockNumber)
		return latestBlock, nil
	}
	log.Debugf("NetworkID: %d, no reorg detected", s.networkID)
	return nil, nil
}

func (s *ClientSynchronizer) processVerifyBatch(verifyBatch etherman.VerifiedBatch, blockID uint64, dbTx pgx.Tx) error {
<<<<<<< HEAD
	//if verifyBatch.RollupID == s.etherMan.GetRollupID()-1 {
	//	// Just check that the calculated RollupExitRoot is fine
	//	network, err := s.bridgeCtrl.GetNetworkID(s.networkID)
	//	if err != nil {
	//		log.Errorf("networkID: %d, error getting NetworkID. Error: %v", s.networkID, err)
	//		rollbackErr := s.storage.Rollback(s.ctx, dbTx)
	//		if rollbackErr != nil {
	//			log.Errorf("networkID: %d, error rolling back state. BlockNumber: %d, rollbackErr: %v, error : %s",
	//				s.networkID, verifyBatch.BlockNumber, rollbackErr, err.Error())
	//			return rollbackErr
	//		}
	//		return err
	//	}
	//	ok, err := s.storage.CheckIfRootExists(s.ctx, verifyBatch.LocalExitRoot.Bytes(), network, dbTx)
	//	if err != nil {
	//		log.Errorf("networkID: %d, error Checking if root exists. Error: %v", s.networkID, err)
	//		rollbackErr := s.storage.Rollback(s.ctx, dbTx)
	//		if rollbackErr != nil {
	//			log.Errorf("networkID: %d, error rolling back state. BlockNumber: %d, rollbackErr: %v, error : %s",
	//				s.networkID, verifyBatch.BlockNumber, rollbackErr, err.Error())
	//			return rollbackErr
	//		}
	//		return err
	//	}
	//	if !ok {
	//		log.Errorf("networkID: %d, Root: %s doesn't exist!", s.networkID, verifyBatch.LocalExitRoot.String())
	//		rollbackErr := s.storage.Rollback(s.ctx, dbTx)
	//		if rollbackErr != nil {
	//			log.Errorf("networkID: %d, error rolling back state. BlockNumber: %d, rollbackErr: %v, error : %s",
	//				s.networkID, verifyBatch.BlockNumber, rollbackErr, err.Error())
	//			return rollbackErr
	//		}
	//		return fmt.Errorf("networkID: %d, Root: %s doesn't exist!", s.networkID, verifyBatch.LocalExitRoot.String())
	//	}
	//}
=======
>>>>>>> 7faa87ca
	rollupLeaf := etherman.RollupExitLeaf{
		BlockID:  blockID,
		Leaf:     verifyBatch.LocalExitRoot,
		RollupId: verifyBatch.RollupID,
	}
	// Update rollupExitRoot
	err := s.bridgeCtrl.AddRollupExitLeaf(s.ctx, rollupLeaf, dbTx)
	if err != nil {
		log.Errorf("networkID: %d, error adding rollup exit leaf. Error: %v", s.networkID, err)
		rollbackErr := s.storage.Rollback(s.ctx, dbTx)
		if rollbackErr != nil {
			log.Errorf("networkID: %d, error rolling back state. BlockNumber: %d, rollbackErr: %v, error : %s",
				s.networkID, verifyBatch.BlockNumber, rollbackErr, err.Error())
			return rollbackErr
		}
		return err
	}
	return nil
}

func (s *ClientSynchronizer) processGlobalExitRoot(globalExitRoot etherman.GlobalExitRoot, blockID uint64, dbTx pgx.Tx) error {
	// Store GlobalExitRoot
	globalExitRoot.BlockID = blockID
	err := s.storage.AddGlobalExitRoot(s.ctx, &globalExitRoot, dbTx)
	if err != nil {
		log.Errorf("networkID: %d, error storing the GlobalExitRoot in processGlobalExitRoot. BlockNumber: %d. Error: %v", s.networkID, globalExitRoot.BlockNumber, err)
		rollbackErr := s.storage.Rollback(s.ctx, dbTx)
		if rollbackErr != nil {
			log.Errorf("networkID: %d, error rolling back state. BlockNumber: %d, rollbackErr: %v, error : %s",
				s.networkID, globalExitRoot.BlockNumber, rollbackErr, err.Error())
			return rollbackErr
		}
		return err
	}
	return nil
}

func (s *ClientSynchronizer) processDeposit(deposit etherman.Deposit, blockID uint64, dbTx pgx.Tx) error {
	s.beforeProcessDeposit(&deposit)
	deposit.BlockID = blockID
	deposit.NetworkID = s.networkID
	depositID, err := s.storage.AddDepositXLayer(s.ctx, &deposit, dbTx)
	if err != nil {
		log.Errorf("networkID: %d, failed to store new deposit locally, BlockNumber: %d, Deposit: %+v err: %v", s.networkID, deposit.BlockNumber, deposit, err)
		rollbackErr := s.storage.Rollback(s.ctx, dbTx)
		if rollbackErr != nil {
			log.Errorf("networkID: %d, error rolling back state to store block. BlockNumber: %v, rollbackErr: %v, err: %s",
				s.networkID, deposit.BlockNumber, rollbackErr, err.Error())
			return rollbackErr
		}
		return err
	}

	err = s.bridgeCtrl.AddDeposit(s.ctx, &deposit, depositID, dbTx)
	if err != nil {
		log.Errorf("networkID: %d, failed to store new deposit in the bridge tree, BlockNumber: %d, Deposit: %+v err: %v", s.networkID, deposit.BlockNumber, deposit, err)
		rollbackErr := s.storage.Rollback(s.ctx, dbTx)
		if rollbackErr != nil {
			log.Errorf("networkID: %d, error rolling back state to store block. BlockNumber: %v, rollbackErr: %v, err: %s",
				s.networkID, deposit.BlockNumber, rollbackErr, err.Error())
			return rollbackErr
		}
		return err
	}

	return s.afterProcessDeposit(&deposit, depositID, dbTx)
}

func (s *ClientSynchronizer) processClaim(claim etherman.Claim, blockID uint64, dbTx pgx.Tx) error {
	if !claim.MainnetFlag && claim.RollupIndex != uint64(s.etherMan.GetRollupID()-1) {
		log.Infof("Claim for different Rollup (we are RollupID: %d) incomming claim: MainnetFlag: %v  RollupIndex: %d). Ignoring...", s.etherMan.GetRollupID(), claim.MainnetFlag, claim.RollupIndex)
		return nil
	}
	claim.BlockID = blockID
	claim.NetworkID = s.networkID
	err := s.storage.AddClaim(s.ctx, &claim, dbTx)
	if err != nil {
		log.Errorf("networkID: %d, error storing new Claim in Block:  %d, Claim: %+v, err: %v", s.networkID, claim.BlockNumber, claim, err)
		rollbackErr := s.storage.Rollback(s.ctx, dbTx)
		if rollbackErr != nil {
			log.Errorf("networkID: %d, error rolling back state to store block. BlockNumber: %d, rollbackErr: %v, err: %s",
				s.networkID, claim.BlockNumber, rollbackErr, err.Error())
			return rollbackErr
		}
		return err
	}

	return s.afterProcessClaim(&claim)
}

func (s *ClientSynchronizer) processTokenWrapped(tokenWrapped etherman.TokenWrapped, blockID uint64, dbTx pgx.Tx) error {
	tokenWrapped.BlockID = blockID
	tokenWrapped.NetworkID = s.networkID
	err := s.storage.AddTokenWrapped(s.ctx, &tokenWrapped, dbTx)
	if err != nil {
		log.Errorf("networkID: %d, error storing new L1 TokenWrapped in Block:  %d, ExitRoot: %+v, err: %v", s.networkID, tokenWrapped.BlockNumber, tokenWrapped, err)
		rollbackErr := s.storage.Rollback(s.ctx, dbTx)
		if rollbackErr != nil {
			log.Errorf("networkID: %d, error rolling back state to store block. BlockNumber: %d, rollbackErr: %v, err: %s",
				s.networkID, tokenWrapped.BlockNumber, rollbackErr, err.Error())
			return rollbackErr
		}
		return err
	}
	return nil
}<|MERGE_RESOLUTION|>--- conflicted
+++ resolved
@@ -564,44 +564,6 @@
 }
 
 func (s *ClientSynchronizer) processVerifyBatch(verifyBatch etherman.VerifiedBatch, blockID uint64, dbTx pgx.Tx) error {
-<<<<<<< HEAD
-	//if verifyBatch.RollupID == s.etherMan.GetRollupID()-1 {
-	//	// Just check that the calculated RollupExitRoot is fine
-	//	network, err := s.bridgeCtrl.GetNetworkID(s.networkID)
-	//	if err != nil {
-	//		log.Errorf("networkID: %d, error getting NetworkID. Error: %v", s.networkID, err)
-	//		rollbackErr := s.storage.Rollback(s.ctx, dbTx)
-	//		if rollbackErr != nil {
-	//			log.Errorf("networkID: %d, error rolling back state. BlockNumber: %d, rollbackErr: %v, error : %s",
-	//				s.networkID, verifyBatch.BlockNumber, rollbackErr, err.Error())
-	//			return rollbackErr
-	//		}
-	//		return err
-	//	}
-	//	ok, err := s.storage.CheckIfRootExists(s.ctx, verifyBatch.LocalExitRoot.Bytes(), network, dbTx)
-	//	if err != nil {
-	//		log.Errorf("networkID: %d, error Checking if root exists. Error: %v", s.networkID, err)
-	//		rollbackErr := s.storage.Rollback(s.ctx, dbTx)
-	//		if rollbackErr != nil {
-	//			log.Errorf("networkID: %d, error rolling back state. BlockNumber: %d, rollbackErr: %v, error : %s",
-	//				s.networkID, verifyBatch.BlockNumber, rollbackErr, err.Error())
-	//			return rollbackErr
-	//		}
-	//		return err
-	//	}
-	//	if !ok {
-	//		log.Errorf("networkID: %d, Root: %s doesn't exist!", s.networkID, verifyBatch.LocalExitRoot.String())
-	//		rollbackErr := s.storage.Rollback(s.ctx, dbTx)
-	//		if rollbackErr != nil {
-	//			log.Errorf("networkID: %d, error rolling back state. BlockNumber: %d, rollbackErr: %v, error : %s",
-	//				s.networkID, verifyBatch.BlockNumber, rollbackErr, err.Error())
-	//			return rollbackErr
-	//		}
-	//		return fmt.Errorf("networkID: %d, Root: %s doesn't exist!", s.networkID, verifyBatch.LocalExitRoot.String())
-	//	}
-	//}
-=======
->>>>>>> 7faa87ca
 	rollupLeaf := etherman.RollupExitLeaf{
 		BlockID:  blockID,
 		Leaf:     verifyBatch.LocalExitRoot,
