package synchronizer

import (
	"context"
	"errors"
	"fmt"
	"math/big"
	"time"

	"github.com/0xPolygonHermez/zkevm-bridge-service/bridgectrl/pb"
	"github.com/0xPolygonHermez/zkevm-bridge-service/estimatetime"
	"github.com/0xPolygonHermez/zkevm-bridge-service/etherman"
<<<<<<< HEAD
	"github.com/0xPolygonHermez/zkevm-bridge-service/messagepush"
	"github.com/0xPolygonHermez/zkevm-bridge-service/pushtask"
	"github.com/0xPolygonHermez/zkevm-bridge-service/redisstorage"
=======
>>>>>>> 02d83b6a
	"github.com/0xPolygonHermez/zkevm-bridge-service/utils"
	"github.com/0xPolygonHermez/zkevm-bridge-service/utils/gerror"
	"github.com/0xPolygonHermez/zkevm-node/log"
	"github.com/ethereum/go-ethereum/common"
	"github.com/jackc/pgx/v4"
)

// Synchronizer connects L1 and L2
type Synchronizer interface {
	Sync() error
	Stop()
}

// ClientSynchronizer connects L1 and L2
type ClientSynchronizer struct {
	etherMan         ethermanInterface
	bridgeCtrl       bridgectrlInterface
	storage          storageInterface
	ctx              context.Context
	cancelCtx        context.CancelFunc
	genBlockNumber   uint64
	cfg              Config
	networkID        uint
	chExitRootEvent  chan *etherman.GlobalExitRoot
	chSynced         chan uint
	zkEVMClient      zkEVMClientInterface
	synced           bool
	l1RollupExitRoot common.Hash
	// Producer to push the transaction status change to front end
	messagePushProducer messagepush.KafkaProducer
	redisStorage        redisstorage.RedisStorage
}

// NewSynchronizer creates and initializes an instance of Synchronizer
func NewSynchronizer(
	storage interface{},
	bridge bridgectrlInterface,
	ethMan ethermanInterface,
	zkEVMClient zkEVMClientInterface,
	genBlockNumber uint64,
	chExitRootEvent chan *etherman.GlobalExitRoot,
	chSynced chan uint,
	messagePushProducer messagepush.KafkaProducer,
	redisStorage redisstorage.RedisStorage,
	cfg Config) (Synchronizer, error) {
	ctx, cancel := context.WithCancel(context.Background())
	networkID, err := ethMan.GetNetworkID(ctx)
	if err != nil {
		log.Fatal("error getting networkID. Error: ", err)
	}
	ger, err := storage.(storageInterface).GetLatestL1SyncedExitRoot(context.Background(), nil)
	if err != nil {
		if err == gerror.ErrStorageNotFound {
			ger.ExitRoots = []common.Hash{{}, {}}
		} else {
			log.Fatal("error getting last L1 synced exitroot. Error: ", err)
		}
	}

	logger := log.WithFields("component", fmt.Sprintf("synchronizer_%v", networkID))
	ctx = log.CtxWithLogger(ctx, logger)

	if networkID == 0 {
		return &ClientSynchronizer{
			bridgeCtrl:          bridge,
			storage:             storage.(storageInterface),
			etherMan:            ethMan,
			ctx:                 ctx,
			cancelCtx:           cancel,
			genBlockNumber:      genBlockNumber,
			cfg:                 cfg,
			networkID:           networkID,
			chExitRootEvent:     chExitRootEvent,
			chSynced:            chSynced,
			zkEVMClient:         zkEVMClient,
			l1RollupExitRoot:    ger.ExitRoots[1],
			messagePushProducer: messagePushProducer,
			redisStorage:        redisStorage,
		}, nil
	}
	return &ClientSynchronizer{
		bridgeCtrl:          bridge,
		storage:             storage.(storageInterface),
		etherMan:            ethMan,
		ctx:                 ctx,
		cancelCtx:           cancel,
		genBlockNumber:      genBlockNumber,
		cfg:                 cfg,
		chSynced:            chSynced,
		networkID:           networkID,
		messagePushProducer: messagePushProducer,
		redisStorage:        redisStorage,
	}, nil
}

var waitDuration = time.Duration(0)

// Sync function will read the last state synced and will continue from that point.
// Sync() will read blockchain events to detect rollup updates
func (s *ClientSynchronizer) Sync() error {
	logger := log.LoggerFromCtx(s.ctx)
	// If there is no lastEthereumBlock means that sync from the beginning is necessary. If not, it continues from the retrieved ethereum block
	// Get the latest synced block. If there is no block on db, use genesis block
	logger.Infof("NetworkID: %d, Synchronization started", s.networkID)
	lastBlockSynced, err := s.storage.GetLastBlock(s.ctx, s.networkID, nil)
	if err != nil {
		if err == gerror.ErrStorageNotFound {
			logger.Warnf("networkID: %d, error getting the latest ethereum block. No data stored. Setting genesis block. Error: %w", s.networkID, err)
			lastBlockSynced = &etherman.Block{
				BlockNumber: s.genBlockNumber,
				NetworkID:   s.networkID,
			}
			logger.Warnf("networkID: %d, error getting the latest block. No data stored. Using initial block: %+v. Error: %s",
				s.networkID, lastBlockSynced, err.Error())
		} else {
			logger.Fatalf("networkID: %d, unexpected error getting the latest block. Error: %s", s.networkID, err.Error())
		}
	}
	logger.Debugf("NetworkID: %d, initial lastBlockSynced: %+v", s.networkID, lastBlockSynced)
	for {
		select {
		case <-s.ctx.Done():
			logger.Debugf("NetworkID: %d, synchronizer ctx done", s.networkID)
			return nil
		case <-time.After(waitDuration):
			logger := utils.LoggerWithRandomTraceID(logger)
			ctx := log.CtxWithLogger(s.ctx, logger)
			logger.Debugf("NetworkID: %d, syncing...", s.networkID)
			//Sync L1Blocks
			if lastBlockSynced, err = s.syncBlocks(ctx, lastBlockSynced); err != nil {
				logger.Warnf("networkID: %d, error syncing blocks: ", s.networkID, err)
				lastBlockSynced, err = s.storage.GetLastBlock(ctx, s.networkID, nil)
				if err != nil {
					logger.Fatalf("networkID: %d, error getting lastBlockSynced to resume the synchronization... Error: ", s.networkID, err)
				}
				if s.ctx.Err() != nil {
					continue
				}
			}
			if !s.synced {
				// Check latest Block
				header, err := s.etherMan.HeaderByNumber(ctx, nil)
				if err != nil {
					logger.Warnf("networkID: %d, error getting latest block from. Error: %s", s.networkID, err.Error())
					continue
				}
				lastKnownBlock := header.Number.Uint64()
				if lastBlockSynced.BlockNumber == lastKnownBlock && !s.synced {
					logger.Infof("NetworkID %d Synced!", s.networkID)
					waitDuration = s.cfg.SyncInterval.Duration
					s.synced = true
					s.chSynced <- s.networkID
				}
				if lastBlockSynced.BlockNumber > lastKnownBlock {
					if s.networkID == 0 {
						logger.Fatalf("networkID: %d, error: latest Synced BlockNumber (%d) is higher than the latest Proposed block (%d) in the network", s.networkID, lastBlockSynced.BlockNumber, lastKnownBlock)
					} else {
						logger.Errorf("networkID: %d, error: latest Synced BlockNumber (%d) is higher than the latest Proposed block (%d) in the network", s.networkID, lastBlockSynced.BlockNumber, lastKnownBlock)
						err = s.resetState(ctx, lastKnownBlock)
						if err != nil {
							logger.Errorf("networkID: %d, error resetting the state to a previous block. Error: %v", s.networkID, err)
							continue
						}
					}
				}
			} else { // Sync Trusted GlobalExitRoots if L1 is synced
				if s.networkID != 0 {
					continue
				}
				logger.Infof("networkID: %d, Virtual state is synced, getting trusted state", s.networkID)
				err = s.syncTrustedState(ctx)
				if err != nil {
					logger.Errorf("networkID: %d, error getting current trusted state", s.networkID)
				}
			}
		}
	}
}

// Stop function stops the synchronizer
func (s *ClientSynchronizer) Stop() {
	s.cancelCtx()
}

func (s *ClientSynchronizer) syncTrustedState(ctx context.Context) error {
	logger := log.LoggerFromCtx(ctx)
	lastBatchNumber, err := s.zkEVMClient.BatchNumber(ctx)
	if err != nil {
		logger.Errorf("networkID: %d, error getting latest batch number from rpc. Error: %w", s.networkID, err)
		return err
	}
	lastBatch, err := s.zkEVMClient.BatchByNumber(ctx, big.NewInt(0).SetUint64(lastBatchNumber))
	if err != nil {
		logger.Warnf("networkID: %d, failed to get batch %v from trusted state. Error: %v", s.networkID, lastBatchNumber, err)
		return err
	}
	ger := &etherman.GlobalExitRoot{
		GlobalExitRoot: lastBatch.GlobalExitRoot,
		ExitRoots: []common.Hash{
			lastBatch.MainnetExitRoot,
			lastBatch.RollupExitRoot,
		},
		Time: time.Unix(int64(lastBatch.Timestamp), 0),
	}
	isUpdated, err := s.storage.AddTrustedGlobalExitRoot(ctx, ger, nil)
	if err != nil {
		logger.Error("networkID: %d, error storing latest trusted globalExitRoot. Error: %w", s.networkID, err)
		return err
	}
	if isUpdated {
		s.chExitRootEvent <- ger
	}
	return nil
}

// This function syncs the node from a specific block to the latest
func (s *ClientSynchronizer) syncBlocks(ctx context.Context, lastBlockSynced *etherman.Block) (*etherman.Block, error) {
	logger := log.LoggerFromCtx(ctx)
	// This function will read events fromBlockNum to latestEthBlock. Check reorg to be sure that everything is ok.
	block, err := s.checkReorg(ctx, lastBlockSynced)
	if err != nil {
		logger.Errorf("networkID: %d, error checking reorgs. Retrying... Err: %s", s.networkID, err.Error())
		return lastBlockSynced, fmt.Errorf("networkID: %d, error checking reorgs", s.networkID)
	}
	if block != nil {
		err = s.resetState(ctx, block.BlockNumber)
		if err != nil {
			logger.Errorf("networkID: %d, error resetting the state to a previous block. Retrying... Error: %s", s.networkID, err.Error())
			return lastBlockSynced, fmt.Errorf("networkID: %d, error resetting the state to a previous block", s.networkID)
		}
		return block, nil
	}
	logger.Debugf("NetworkID: %d, after checkReorg: no reorg detected", s.networkID)
	// Call the blockchain to retrieve data
	header, err := s.etherMan.HeaderByNumber(ctx, nil)
	if err != nil {
		return lastBlockSynced, err
	}
	lastKnownBlock := header.Number

	var fromBlock uint64
	if lastBlockSynced.BlockNumber > 0 {
		fromBlock = lastBlockSynced.BlockNumber + 1
	}

	for {
		toBlock := fromBlock + s.cfg.SyncChunkSize

		logger.Debugf("NetworkID: %d, Getting bridge info from block %d to block %d", s.networkID, fromBlock, toBlock)
		// This function returns the rollup information contained in the ethereum blocks and an extra param called order.
		// Order param is a map that contains the event order to allow the synchronizer store the info in the same order that is read.
		// Name can be different in the order struct. This name is an identifier to check if the next info that must be stored in the db.
		// The value pos (position) tells what is the array index where this value is.
		blocks, order, err := s.etherMan.GetRollupInfoByBlockRange(ctx, fromBlock, &toBlock)
		if err != nil {
			return lastBlockSynced, err
		}
		err = s.processBlockRange(ctx, blocks, order)
		if err != nil {
			return lastBlockSynced, err
		}
		if len(blocks) > 0 {
			lastBlockSynced = &blocks[len(blocks)-1]
			for i := range blocks {
				logger.Debug("NetworkID: ", s.networkID, ", Position: ", i, ". BlockNumber: ", blocks[i].BlockNumber, ". BlockHash: ", blocks[i].BlockHash)
			}
		}
		fromBlock = toBlock + 1

		if lastKnownBlock.Cmp(new(big.Int).SetUint64(toBlock)) < 1 {
			if !s.synced {
				logger.Infof("NetworkID %d Synced!", s.networkID)
				waitDuration = s.cfg.SyncInterval.Duration
				s.synced = true
				s.chSynced <- s.networkID
			}
			break
		}
		if len(blocks) == 0 { // If there is no events in the checked blocks range and lastKnownBlock > fromBlock.
			// Store the latest block of the block range. Get block info and process the block
			fb, err := s.etherMan.EthBlockByNumber(ctx, toBlock)
			if err != nil {
				return lastBlockSynced, err
			}
			b := etherman.Block{
				BlockNumber: fb.NumberU64(),
				BlockHash:   fb.Hash(),
				ParentHash:  fb.ParentHash(),
				ReceivedAt:  time.Unix(int64(fb.Time()), 0),
			}
			err = s.processBlockRange(ctx, []etherman.Block{b}, order)
			if err != nil {
				return lastBlockSynced, err
			}

			lastBlockSynced = &b
			logger.Debugf("NetworkID: %d, Storing empty block. BlockNumber: %d. BlockHash: %s",
				s.networkID, b.BlockNumber, b.BlockHash.String())
		}
	}

	return lastBlockSynced, nil
}

func (s *ClientSynchronizer) processBlockRange(ctx context.Context, blocks []etherman.Block, order map[common.Hash][]etherman.Order) error {
	logger := log.LoggerFromCtx(ctx)
	// New info has to be included into the db using the state
	for i := range blocks {
		// Begin db transaction
		dbTx, err := s.storage.BeginDBTransaction(ctx)
		if err != nil {
			logger.Errorf("networkID: %d, error creating db transaction to store block. BlockNumber: %d. Error: %v",
				s.networkID, blocks[i].BlockNumber, err)
			return err
		}
		// Add block information
		blocks[i].NetworkID = s.networkID
		logger.Infof("NetworkID: %d. Syncing block: %d", s.networkID, blocks[i].BlockNumber)
		blockID, err := s.storage.AddBlock(ctx, &blocks[i], dbTx)
		logger.Infof("NetworkID: %d. add block: %d", s.networkID, blocks[i].BlockNumber)
		if err != nil {
			logger.Errorf("networkID: %d, error storing block. BlockNumber: %d, error: %v", s.networkID, blocks[i].BlockNumber, err)
			rollbackErr := s.storage.Rollback(ctx, dbTx)
			if rollbackErr != nil {
				logger.Errorf("networkID: %d, error rolling back state to store block. BlockNumber: %d, rollbackErr: %v, err: %s",
					s.networkID, blocks[i].BlockNumber, rollbackErr, err.Error())
				return rollbackErr
			}
			return err
		} else {
			logger.Infof("NetworkID: %d. add block success: %d", s.networkID, blocks[i].BlockNumber)
		}
		counter := 0
		for _, element := range order[blocks[i].BlockHash] {
			counter++
			switch element.Name {
			case etherman.GlobalExitRootsOrder:
				logger.Infof("NetworkID: %d. block %d GlobalExitRootsOrder", s.networkID, blocks[i].BlockNumber)
				err = s.processGlobalExitRoot(ctx, blocks[i].GlobalExitRoots[element.Pos], blockID, dbTx)
				if err != nil {
					return err
				}
			case etherman.DepositsOrder:
				logger.Infof("NetworkID: %d. block %d DepositsOrder", s.networkID, blocks[i].BlockNumber)
				err = s.processDeposit(ctx, blocks[i].Deposits[element.Pos], blockID, dbTx)
				if err != nil {
					return err
				}
			case etherman.ClaimsOrder:
				logger.Infof("NetworkID: %d. block %d ClaimsOrder", s.networkID, blocks[i].BlockNumber)
				err = s.processClaim(ctx, blocks[i].Claims[element.Pos], blockID, dbTx)
				if err != nil {
					return err
				}
			case etherman.TokensOrder:
				logger.Infof("NetworkID: %d. block %d TokensOrder", s.networkID, blocks[i].BlockNumber)
				err = s.processTokenWrapped(ctx, blocks[i].Tokens[element.Pos], blockID, dbTx)
				if err != nil {
					return err
				}
			}
		}
		logger.Infof("NetworkID: %d. block %d element number %d", s.networkID, blocks[i].BlockNumber, counter)
		err = s.storage.Commit(ctx, dbTx)
		if err != nil {
			logger.Errorf("networkID: %d, error committing state to store block. BlockNumber: %d, err: %v",
				s.networkID, blocks[i].BlockNumber, err)
			rollbackErr := s.storage.Rollback(ctx, dbTx)
			if rollbackErr != nil {
				logger.Errorf("networkID: %d, error rolling back state. BlockNumber: %d, rollbackErr: %v, err: %s",
					s.networkID, blocks[i].BlockNumber, rollbackErr, err.Error())
				return rollbackErr
			}
			return err
		}
		logger.Infof("NetworkID: %d. block %d Commit", s.networkID, blocks[i].BlockNumber)
	}
	return nil
}

// This function allows reset the state until an specific ethereum block
func (s *ClientSynchronizer) resetState(ctx context.Context, blockNumber uint64) error {
	logger := log.LoggerFromCtx(ctx)
	logger.Infof("NetworkID: %d. Reverting synchronization to block: %d", s.networkID, blockNumber)
	dbTx, err := s.storage.BeginDBTransaction(ctx)
	if err != nil {
		logger.Errorf("networkID: %d, Error starting a db transaction to reset the state. Error: %v", s.networkID, err)
		return err
	}
	err = s.storage.Reset(ctx, blockNumber, s.networkID, dbTx)
	if err != nil {
		logger.Errorf("networkID: %d, error resetting the state. Error: %v", s.networkID, err)
		rollbackErr := s.storage.Rollback(ctx, dbTx)
		if rollbackErr != nil {
			logger.Errorf("networkID: %d, error rolling back state to store block. BlockNumber: %d, rollbackErr: %v, error : %s",
				s.networkID, blockNumber, rollbackErr, err.Error())
			return rollbackErr
		}
		return err
	}
	depositCnt, err := s.storage.GetNumberDeposits(ctx, s.networkID, blockNumber, dbTx)
	if err != nil {
		logger.Error("networkID: %d, error getting GetNumberDeposits. Error: %v", s.networkID, err)
		rollbackErr := s.storage.Rollback(ctx, dbTx)
		if rollbackErr != nil {
			logger.Errorf("networkID: %d, error rolling back state to store block. BlockNumber: %d, rollbackErr: %v, error : %s",
				s.networkID, blockNumber, rollbackErr, err.Error())
			return rollbackErr
		}
		return err
	}

	err = s.bridgeCtrl.ReorgMT(uint(depositCnt), s.networkID, dbTx)
	if err != nil {
		logger.Error("networkID: %d, error resetting ReorgMT the state. Error: %v", s.networkID, err)
		rollbackErr := s.storage.Rollback(ctx, dbTx)
		if rollbackErr != nil {
			logger.Errorf("networkID: %d, error rolling back state to store block. BlockNumber: %d, rollbackErr: %v, error : %s",
				s.networkID, blockNumber, rollbackErr, err.Error())
			return rollbackErr
		}
		return err
	}
	err = s.storage.Commit(ctx, dbTx)
	if err != nil {
		logger.Errorf("networkID: %d, error committing the resetted state. Error: %v", s.networkID, err)
		rollbackErr := s.storage.Rollback(ctx, dbTx)
		if rollbackErr != nil {
			logger.Errorf("networkID: %d, error rolling back state to store block. BlockNumber: %d, rollbackErr: %v, error : %s",
				s.networkID, blockNumber, rollbackErr, err.Error())
			return rollbackErr
		}
		return err
	}

	return nil
}

/*
This function will check if there is a reorg.
As input param needs the last ethereum block synced. Retrieve the block info from the blockchain
to compare it with the stored info. If hash and hash parent matches, then no reorg is detected and return a nil.
If hash or hash parent don't match, reorg detected and the function will return the block until the sync process
must be reverted. Then, check the previous ethereum block synced, get block info from the blockchain and check
hash and has parent. This operation has to be done until a match is found.
*/
func (s *ClientSynchronizer) checkReorg(ctx context.Context, latestBlock *etherman.Block) (*etherman.Block, error) {
	logger := log.LoggerFromCtx(ctx)
	// This function only needs to worry about reorgs if some of the reorganized blocks contained rollup info.
	latestBlockSynced := *latestBlock
	var depth uint64
	for {
		block, err := s.etherMan.EthBlockByNumber(ctx, latestBlock.BlockNumber)
		if err != nil {
			logger.Errorf("networkID: %d, error getting latest block synced from blockchain. Block: %d, error: %v",
				s.networkID, latestBlock.BlockNumber, err)
			return nil, err
		}
		if block.NumberU64() != latestBlock.BlockNumber {
			err = fmt.Errorf("networkID: %d, wrong ethereum block retrieved from blockchain. Block numbers don't match."+
				" BlockNumber stored: %d. BlockNumber retrieved: %d", s.networkID, latestBlock.BlockNumber, block.NumberU64())
			logger.Error("error: ", err)
			return nil, err
		}
		// Compare hashes
		if (block.Hash() != latestBlock.BlockHash || block.ParentHash() != latestBlock.ParentHash) && latestBlock.BlockNumber > s.genBlockNumber {
			logger.Info("NetworkID: ", s.networkID, ", [checkReorg function] => latestBlockNumber: ", latestBlock.BlockNumber)
			logger.Info("NetworkID: ", s.networkID, ", [checkReorg function] => latestBlockHash: ", latestBlock.BlockHash)
			logger.Info("NetworkID: ", s.networkID, ", [checkReorg function] => latestBlockHashParent: ", latestBlock.ParentHash)
			logger.Info("NetworkID: ", s.networkID, ", [checkReorg function] => BlockNumber: ", latestBlock.BlockNumber, block.NumberU64())
			logger.Info("NetworkID: ", s.networkID, ", [checkReorg function] => BlockHash: ", block.Hash())
			logger.Info("NetworkID: ", s.networkID, ", [checkReorg function] => BlockHashParent: ", block.ParentHash())
			depth++
			logger.Info("NetworkID: ", s.networkID, ", REORG: Looking for the latest correct block. Depth: ", depth)
			// Reorg detected. Getting previous block
			dbTx, err := s.storage.BeginDBTransaction(ctx)
			if err != nil {
				logger.Errorf("networkID: %d, error creating db transaction to get previous blocks. Error: %v", s.networkID, err)
				return nil, err
			}
			latestBlock, err = s.storage.GetPreviousBlock(ctx, s.networkID, depth, dbTx)
			errC := s.storage.Commit(ctx, dbTx)
			if errC != nil {
				logger.Errorf("networkID: %d, error committing dbTx, err: %v", s.networkID, errC)
				rollbackErr := s.storage.Rollback(ctx, dbTx)
				if rollbackErr != nil {
					logger.Errorf("networkID: %d, error rolling back state. RollbackErr: %v, err: %s",
						s.networkID, rollbackErr, errC.Error())
					return nil, rollbackErr
				}
				return nil, errC
			}
			if errors.Is(err, gerror.ErrStorageNotFound) {
				logger.Warnf("networkID: %d, error checking reorg: previous block not found in db: %v", s.networkID, err)
				return &etherman.Block{}, nil
			} else if err != nil {
				logger.Errorf("networkID: %d, error detected getting previous block: %v", s.networkID, err)
				return nil, err
			}
		} else {
			break
		}
	}
	if latestBlockSynced.BlockHash != latestBlock.BlockHash {
		logger.Infof("NetworkID: %d, reorg detected in block: %d", s.networkID, latestBlockSynced.BlockNumber)
		return latestBlock, nil
	}
	logger.Debugf("NetworkID: %d, no reorg detected", s.networkID)
	return nil, nil
}

func (s *ClientSynchronizer) processGlobalExitRoot(ctx context.Context, globalExitRoot etherman.GlobalExitRoot, blockID uint64, dbTx pgx.Tx) error {
	logger := log.LoggerFromCtx(ctx)
	// Store GlobalExitRoot
	globalExitRoot.BlockID = blockID
	err := s.storage.AddGlobalExitRoot(ctx, &globalExitRoot, dbTx)
	if err != nil {
		logger.Errorf("networkID: %d, error storing the GlobalExitRoot in processGlobalExitRoot. BlockNumber: %d. Error: %v", s.networkID, globalExitRoot.BlockNumber, err)
		rollbackErr := s.storage.Rollback(ctx, dbTx)
		if rollbackErr != nil {
			logger.Errorf("networkID: %d, error rolling back state. BlockNumber: %d, rollbackErr: %v, error : %s",
				s.networkID, globalExitRoot.BlockNumber, rollbackErr, err.Error())
			return rollbackErr
		}
		return err
	}
	if s.l1RollupExitRoot != globalExitRoot.ExitRoots[1] {
		s.l1RollupExitRoot = globalExitRoot.ExitRoots[1]
		s.chExitRootEvent <- &globalExitRoot
	}
	return nil
}

func (s *ClientSynchronizer) processDeposit(ctx context.Context, deposit etherman.Deposit, blockID uint64, dbTx pgx.Tx) error {
	logger := log.LoggerFromCtx(ctx)
	deposit.BlockID = blockID
	deposit.NetworkID = s.networkID
	depositID, err := s.storage.AddDeposit(ctx, &deposit, dbTx)
	if err != nil {
		logger.Errorf("networkID: %d, failed to store new deposit locally, BlockNumber: %d, Deposit: %+v err: %v", s.networkID, deposit.BlockNumber, deposit, err)
		rollbackErr := s.storage.Rollback(ctx, dbTx)
		if rollbackErr != nil {
			logger.Errorf("networkID: %d, error rolling back state to store block. BlockNumber: %v, rollbackErr: %v, err: %s",
				s.networkID, deposit.BlockNumber, rollbackErr, err.Error())
			return rollbackErr
		}
		return err
	}

	err = s.bridgeCtrl.AddDeposit(&deposit, depositID, dbTx)
	if err != nil {
		logger.Errorf("networkID: %d, failed to store new deposit in the bridge tree, BlockNumber: %d, Deposit: %+v err: %v", s.networkID, deposit.BlockNumber, deposit, err)
		rollbackErr := s.storage.Rollback(ctx, dbTx)
		if rollbackErr != nil {
			logger.Errorf("networkID: %d, error rolling back state to store block. BlockNumber: %v, rollbackErr: %v, err: %s",
				s.networkID, deposit.BlockNumber, rollbackErr, err.Error())
			return rollbackErr
		}
		return err
	}

	// Add the deposit to Redis for L1
	if deposit.NetworkID == 0 {
		err := s.redisStorage.AddBlockDeposit(context.Background(), &deposit)
		if err != nil {
			log.Errorf("networkID: %d, failed to add block deposit to Redis, BlockNumber: %d, Deposit: %+v, err: %s", s.networkID, deposit.BlockNumber, deposit, err)
			rollbackErr := s.storage.Rollback(s.ctx, dbTx)
			if rollbackErr != nil {
				log.Errorf("networkID: %d, error rolling back state to store block. BlockNumber: %v, rollbackErr: %v, err: %s",
					s.networkID, deposit.BlockNumber, rollbackErr, err.Error())
				return rollbackErr
			}
			return err
		}
	}

	// Notify FE about a new deposit
	go func() {
		if s.messagePushProducer == nil {
			return
		}
		if deposit.LeafType != uint8(utils.LeafTypeAsset) {
			log.Infof("transaction is not asset, so skip push update change, hash: %v", deposit.TxHash)
			return
		}
		err := s.messagePushProducer.PushTransactionUpdate(&pb.Transaction{
			FromChain:    uint32(deposit.NetworkID),
			ToChain:      uint32(deposit.DestinationNetwork),
			BridgeToken:  deposit.OriginalAddress.Hex(),
			TokenAmount:  deposit.Amount.String(),
			EstimateTime: s.getEstimateTimeForDepositCreated(deposit.NetworkID),
			Time:         uint64(deposit.Time.UnixMilli()),
			TxHash:       deposit.TxHash.String(),
			Id:           depositID,
			Index:        uint64(deposit.DepositCount),
			Status:       uint32(pb.TransactionStatus_TX_CREATED),
			BlockNumber:  deposit.BlockNumber,
			DestAddr:     deposit.DestinationAddress.Hex(),
			FromChainId:  utils.GetChainIdByNetworkId(deposit.NetworkID),
			ToChainId:    utils.GetChainIdByNetworkId(deposit.DestinationNetwork),
		})
		if err != nil {
			log.Errorf("PushTransactionUpdate error: %v", err)
		}
	}()
	return nil
}

<<<<<<< HEAD
func (s *ClientSynchronizer) getEstimateTimeForDepositCreated(networkId uint) uint32 {
	if networkId == 0 {
		return estimatetime.GetDefaultCalculator().Get(networkId)
	}
	return uint32(pushtask.GetAvgCommitDuration(s.ctx, s.redisStorage))
}

func (s *ClientSynchronizer) processClaim(claim etherman.Claim, blockID uint64, dbTx pgx.Tx) error {
=======
func (s *ClientSynchronizer) processClaim(ctx context.Context, claim etherman.Claim, blockID uint64, dbTx pgx.Tx) error {
	logger := log.LoggerFromCtx(ctx)
>>>>>>> 02d83b6a
	claim.BlockID = blockID
	claim.NetworkID = s.networkID
	err := s.storage.AddClaim(ctx, &claim, dbTx)
	if err != nil {
		logger.Errorf("networkID: %d, error storing new Claim in Block:  %d, Claim: %+v, err: %v", s.networkID, claim.BlockNumber, claim, err)
		rollbackErr := s.storage.Rollback(ctx, dbTx)
		if rollbackErr != nil {
			logger.Errorf("networkID: %d, error rolling back state to store block. BlockNumber: %d, rollbackErr: %v, err: %s",
				s.networkID, claim.BlockNumber, rollbackErr, err.Error())
			return rollbackErr
		}
		return err
	}

	// Notify FE that the tx has been claimed
	go func() {
		if s.messagePushProducer == nil {
			return
		}

		// WARNING: This logic will be wrong if we have more than one L2 networks
		// We cannot use claim.OriginalNetwork because that value is not the same with the network id that create the bridge tx...
		originNetwork := 1 - s.networkID

		// Retrieve deposit transaction info
		deposit, err := s.storage.GetDeposit(s.ctx, claim.Index, originNetwork, nil)
		if err != nil {
			log.Errorf("push message: GetDeposit error: %v", err)
			return
		}
		if deposit.LeafType != uint8(utils.LeafTypeAsset) {
			log.Infof("transaction is not asset, so skip push update change, hash: %v", deposit.TxHash)
			return
		}
		err = s.messagePushProducer.PushTransactionUpdate(&pb.Transaction{
			FromChain:   uint32(deposit.NetworkID),
			ToChain:     uint32(deposit.DestinationNetwork),
			TxHash:      deposit.TxHash.String(),
			Index:       uint64(deposit.DepositCount),
			Status:      uint32(pb.TransactionStatus_TX_CLAIMED),
			ClaimTxHash: claim.TxHash.Hex(),
			ClaimTime:   uint64(claim.Time.UnixMilli()),
			DestAddr:    deposit.DestinationAddress.Hex(),
		})
		if err != nil {
			log.Errorf("PushTransactionUpdate error: %v", err)
		}
	}()
	return nil
}

func (s *ClientSynchronizer) processTokenWrapped(ctx context.Context, tokenWrapped etherman.TokenWrapped, blockID uint64, dbTx pgx.Tx) error {
	logger := log.LoggerFromCtx(ctx)
	tokenWrapped.BlockID = blockID
	tokenWrapped.NetworkID = s.networkID
	err := s.storage.AddTokenWrapped(ctx, &tokenWrapped, dbTx)
	if err != nil {
		logger.Errorf("networkID: %d, error storing new L1 TokenWrapped in Block:  %d, ExitRoot: %+v, err: %v", s.networkID, tokenWrapped.BlockNumber, tokenWrapped, err)
		rollbackErr := s.storage.Rollback(ctx, dbTx)
		if rollbackErr != nil {
			logger.Errorf("networkID: %d, error rolling back state to store block. BlockNumber: %d, rollbackErr: %v, err: %s",
				s.networkID, tokenWrapped.BlockNumber, rollbackErr, err.Error())
			return rollbackErr
		}
		return err
	}
	return nil
}<|MERGE_RESOLUTION|>--- conflicted
+++ resolved
@@ -10,12 +10,9 @@
 	"github.com/0xPolygonHermez/zkevm-bridge-service/bridgectrl/pb"
 	"github.com/0xPolygonHermez/zkevm-bridge-service/estimatetime"
 	"github.com/0xPolygonHermez/zkevm-bridge-service/etherman"
-<<<<<<< HEAD
 	"github.com/0xPolygonHermez/zkevm-bridge-service/messagepush"
 	"github.com/0xPolygonHermez/zkevm-bridge-service/pushtask"
 	"github.com/0xPolygonHermez/zkevm-bridge-service/redisstorage"
-=======
->>>>>>> 02d83b6a
 	"github.com/0xPolygonHermez/zkevm-bridge-service/utils"
 	"github.com/0xPolygonHermez/zkevm-bridge-service/utils/gerror"
 	"github.com/0xPolygonHermez/zkevm-node/log"
@@ -581,10 +578,10 @@
 	if deposit.NetworkID == 0 {
 		err := s.redisStorage.AddBlockDeposit(context.Background(), &deposit)
 		if err != nil {
-			log.Errorf("networkID: %d, failed to add block deposit to Redis, BlockNumber: %d, Deposit: %+v, err: %s", s.networkID, deposit.BlockNumber, deposit, err)
-			rollbackErr := s.storage.Rollback(s.ctx, dbTx)
+			logger.Errorf("networkID: %d, failed to add block deposit to Redis, BlockNumber: %d, Deposit: %+v, err: %s", s.networkID, deposit.BlockNumber, deposit, err)
+			rollbackErr := s.storage.Rollback(ctx, dbTx)
 			if rollbackErr != nil {
-				log.Errorf("networkID: %d, error rolling back state to store block. BlockNumber: %v, rollbackErr: %v, err: %s",
+				logger.Errorf("networkID: %d, error rolling back state to store block. BlockNumber: %v, rollbackErr: %v, err: %s",
 					s.networkID, deposit.BlockNumber, rollbackErr, err.Error())
 				return rollbackErr
 			}
@@ -598,7 +595,7 @@
 			return
 		}
 		if deposit.LeafType != uint8(utils.LeafTypeAsset) {
-			log.Infof("transaction is not asset, so skip push update change, hash: %v", deposit.TxHash)
+			logger.Infof("transaction is not asset, so skip push update change, hash: %v", deposit.TxHash)
 			return
 		}
 		err := s.messagePushProducer.PushTransactionUpdate(&pb.Transaction{
@@ -606,7 +603,7 @@
 			ToChain:      uint32(deposit.DestinationNetwork),
 			BridgeToken:  deposit.OriginalAddress.Hex(),
 			TokenAmount:  deposit.Amount.String(),
-			EstimateTime: s.getEstimateTimeForDepositCreated(deposit.NetworkID),
+			EstimateTime: s.getEstimateTimeForDepositCreated(ctx, deposit.NetworkID),
 			Time:         uint64(deposit.Time.UnixMilli()),
 			TxHash:       deposit.TxHash.String(),
 			Id:           depositID,
@@ -618,25 +615,21 @@
 			ToChainId:    utils.GetChainIdByNetworkId(deposit.DestinationNetwork),
 		})
 		if err != nil {
-			log.Errorf("PushTransactionUpdate error: %v", err)
+			logger.Errorf("PushTransactionUpdate error: %v", err)
 		}
 	}()
 	return nil
 }
 
-<<<<<<< HEAD
-func (s *ClientSynchronizer) getEstimateTimeForDepositCreated(networkId uint) uint32 {
+func (s *ClientSynchronizer) getEstimateTimeForDepositCreated(ctx context.Context, networkId uint) uint32 {
 	if networkId == 0 {
 		return estimatetime.GetDefaultCalculator().Get(networkId)
 	}
-	return uint32(pushtask.GetAvgCommitDuration(s.ctx, s.redisStorage))
-}
-
-func (s *ClientSynchronizer) processClaim(claim etherman.Claim, blockID uint64, dbTx pgx.Tx) error {
-=======
+	return uint32(pushtask.GetAvgCommitDuration(ctx, s.redisStorage))
+}
+
 func (s *ClientSynchronizer) processClaim(ctx context.Context, claim etherman.Claim, blockID uint64, dbTx pgx.Tx) error {
 	logger := log.LoggerFromCtx(ctx)
->>>>>>> 02d83b6a
 	claim.BlockID = blockID
 	claim.NetworkID = s.networkID
 	err := s.storage.AddClaim(ctx, &claim, dbTx)
@@ -662,13 +655,13 @@
 		originNetwork := 1 - s.networkID
 
 		// Retrieve deposit transaction info
-		deposit, err := s.storage.GetDeposit(s.ctx, claim.Index, originNetwork, nil)
-		if err != nil {
-			log.Errorf("push message: GetDeposit error: %v", err)
+		deposit, err := s.storage.GetDeposit(ctx, claim.Index, originNetwork, nil)
+		if err != nil {
+			logger.Errorf("push message: GetDeposit error: %v", err)
 			return
 		}
 		if deposit.LeafType != uint8(utils.LeafTypeAsset) {
-			log.Infof("transaction is not asset, so skip push update change, hash: %v", deposit.TxHash)
+			logger.Infof("transaction is not asset, so skip push update change, hash: %v", deposit.TxHash)
 			return
 		}
 		err = s.messagePushProducer.PushTransactionUpdate(&pb.Transaction{
@@ -682,7 +675,7 @@
 			DestAddr:    deposit.DestinationAddress.Hex(),
 		})
 		if err != nil {
-			log.Errorf("PushTransactionUpdate error: %v", err)
+			logger.Errorf("PushTransactionUpdate error: %v", err)
 		}
 	}()
 	return nil
