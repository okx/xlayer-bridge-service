--- conflicted
+++ resolved
@@ -773,14 +773,11 @@
 		}
 		return err
 	}
-<<<<<<< HEAD
 	if s.l1RollupExitRoot != globalExitRoot.ExitRoots[1] {
 		s.l1RollupExitRoot = globalExitRoot.ExitRoots[1]
 		s.chExitRootEvent <- &globalExitRoot
 	}
-=======
-	return nil
->>>>>>> 17a07296
+	return nil
 }
 
 func (s *ClientSynchronizer) processTrustedVerifyBatch(verifiedBatch etherman.VerifiedBatch, blockID, blockNumber uint64, dbTx pgx.Tx) error {
