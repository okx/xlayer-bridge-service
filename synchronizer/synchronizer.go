package synchronizer

import (
	"context"
	"errors"
	"fmt"
	"math/big"
	"time"

	"github.com/0xPolygonHermez/zkevm-bridge-service/etherman"
	"github.com/0xPolygonHermez/zkevm-bridge-service/messagepush"
	"github.com/0xPolygonHermez/zkevm-bridge-service/redisstorage"
	"github.com/0xPolygonHermez/zkevm-bridge-service/utils/gerror"
	"github.com/0xPolygonHermez/zkevm-node/log"
	"github.com/ethereum/go-ethereum/common"
	"github.com/jackc/pgx/v4"
)

// Synchronizer connects L1 and L2
type Synchronizer interface {
	Sync() error
	Stop()
}

// ClientSynchronizer connects L1 and L2
type ClientSynchronizer struct {
	etherMan         ethermanInterface
	bridgeCtrl       bridgectrlInterface
	storage          storageInterface
	ctx              context.Context
	cancelCtx        context.CancelFunc
	genBlockNumber   uint64
	cfg              Config
	networkID        uint
	chExitRootEvent  chan *etherman.GlobalExitRoot
	chSynced         chan uint
	zkEVMClient      zkEVMClientInterface
	synced           bool
	l1RollupExitRoot common.Hash

	// X1
	// Producer to push the transaction status change to front end
	messagePushProducer messagepush.KafkaProducer
	redisStorage        redisstorage.RedisStorage
}

// NewSynchronizer creates and initializes an instance of Synchronizer
func NewSynchronizer(
	ctx context.Context,
	storage interface{},
	bridge bridgectrlInterface,
	ethMan ethermanInterface,
	zkEVMClient zkEVMClientInterface,
	genBlockNumber uint64,
	chExitRootEvent chan *etherman.GlobalExitRoot,
	chSynced chan uint,
<<<<<<< HEAD
	messagePushProducer messagepush.KafkaProducer,
	redisStorage redisstorage.RedisStorage,
=======
>>>>>>> 1c2f0863
	cfg Config) (Synchronizer, error) {
	ctx, cancel := context.WithCancel(ctx)
	networkID, err := ethMan.GetNetworkID(ctx)
	if err != nil {
		log.Fatal("error getting networkID. Error: ", err)
	}
	ger, err := storage.(storageInterface).GetLatestL1SyncedExitRoot(ctx, nil)
	if err != nil {
		if err == gerror.ErrStorageNotFound {
			ger.ExitRoots = []common.Hash{{}, {}}
		} else {
			log.Fatal("error getting last L1 synced exitroot. Error: ", err)
		}
	}

	// Read db to see if the LxLy is already activated
	isActivated, err := storage.(storageInterface).IsLxLyActivated(ctx, nil)
	if err != nil {
		log.Fatal("error checking if LxLyEtrog is activated. Error: ", err)
	}
	if isActivated {
		log.Info("LxLyEtrog already activated")
	}
	if networkID == 0 {
		return &ClientSynchronizer{
<<<<<<< HEAD
			bridgeCtrl:          bridge,
			storage:             storage.(storageInterface),
			etherMan:            ethMan,
			ctx:                 ctx,
			cancelCtx:           cancel,
			genBlockNumber:      genBlockNumber,
			cfg:                 cfg,
			networkID:           networkID,
			chExitRootEvent:     chExitRootEvent,
			chSynced:            chSynced,
			zkEVMClient:         zkEVMClient,
			l1RollupExitRoot:    ger.ExitRoots[1],
			messagePushProducer: messagePushProducer,
			redisStorage:        redisStorage,
		}, nil
	}
	return &ClientSynchronizer{
		bridgeCtrl:          bridge,
		storage:             storage.(storageInterface),
		etherMan:            ethMan,
		ctx:                 ctx,
		cancelCtx:           cancel,
		genBlockNumber:      genBlockNumber,
		cfg:                 cfg,
		chSynced:            chSynced,
		networkID:           networkID,
		messagePushProducer: messagePushProducer,
		redisStorage:        redisStorage,
=======
			bridgeCtrl:       bridge,
			storage:          storage.(storageInterface),
			etherMan:         ethMan,
			ctx:              ctx,
			cancelCtx:        cancel,
			genBlockNumber:   genBlockNumber,
			cfg:              cfg,
			networkID:        networkID,
			chExitRootEvent:  chExitRootEvent,
			chSynced:         chSynced,
			zkEVMClient:      zkEVMClient,
			l1RollupExitRoot: ger.ExitRoots[1],
		}, nil
	}
	return &ClientSynchronizer{
		bridgeCtrl:     bridge,
		storage:        storage.(storageInterface),
		etherMan:       ethMan,
		ctx:            ctx,
		cancelCtx:      cancel,
		genBlockNumber: genBlockNumber,
		cfg:            cfg,
		chSynced:       chSynced,
		networkID:      networkID,
>>>>>>> 1c2f0863
	}, nil
}

var waitDuration = time.Duration(0)

// Sync function will read the last state synced and will continue from that point.
// Sync() will read blockchain events to detect rollup updates
func (s *ClientSynchronizer) Sync() error {
	// If there is no lastEthereumBlock means that sync from the beginning is necessary. If not, it continues from the retrieved ethereum block
	// Get the latest synced block. If there is no block on db, use genesis block
	log.Infof("NetworkID: %d, Synchronization started", s.networkID)
	lastBlockSynced, err := s.storage.GetLastBlock(s.ctx, s.networkID, nil)
	if err != nil {
		if err == gerror.ErrStorageNotFound {
			log.Warnf("networkID: %d, error getting the latest ethereum block. No data stored. Setting genesis block. Error: %v", s.networkID, err)
			lastBlockSynced = &etherman.Block{
				BlockNumber: s.genBlockNumber,
				NetworkID:   s.networkID,
			}
			log.Warnf("networkID: %d, error getting the latest block. No data stored. Using initial block: %+v. Error: %s",
				s.networkID, lastBlockSynced, err.Error())
		} else {
			log.Fatalf("networkID: %d, unexpected error getting the latest block. Error: %s", s.networkID, err.Error())
		}
	}
	log.Debugf("NetworkID: %d, initial lastBlockSynced: %+v", s.networkID, lastBlockSynced)
	for {
		select {
		case <-s.ctx.Done():
			log.Debugf("NetworkID: %d, synchronizer ctx done", s.networkID)
			return nil
		case <-time.After(waitDuration):
			log.Debugf("NetworkID: %d, syncing...", s.networkID)
			//Sync L1Blocks
			if lastBlockSynced, err = s.syncBlocks(lastBlockSynced); err != nil {
<<<<<<< HEAD
				log.Warnf("networkID: %d, error syncing blocks: ", s.networkID, err)
=======
				log.Warnf("networkID: %d, error syncing blocks: %v", s.networkID, err)
>>>>>>> 1c2f0863
				lastBlockSynced, err = s.storage.GetLastBlock(s.ctx, s.networkID, nil)
				if err != nil {
					log.Fatalf("networkID: %d, error getting lastBlockSynced to resume the synchronization... Error: ", s.networkID, err)
				}
				if s.ctx.Err() != nil {
					continue
				}
			}
			if !s.synced {
				// Check latest Block
				header, err := s.etherMan.HeaderByNumber(s.ctx, nil)
				if err != nil {
					log.Warnf("networkID: %d, error getting latest block from. Error: %s", s.networkID, err.Error())
					continue
				}
				lastKnownBlock := header.Number.Uint64()
				if lastBlockSynced.BlockNumber == lastKnownBlock && !s.synced {
					log.Infof("NetworkID %d Synced!", s.networkID)
					waitDuration = s.cfg.SyncInterval.Duration
					s.synced = true
					s.chSynced <- s.networkID
				}
				if lastBlockSynced.BlockNumber > lastKnownBlock {
					if s.networkID == 0 {
						log.Fatalf("networkID: %d, error: latest Synced BlockNumber (%d) is higher than the latest Proposed block (%d) in the network", s.networkID, lastBlockSynced.BlockNumber, lastKnownBlock)
					} else {
						log.Errorf("networkID: %d, error: latest Synced BlockNumber (%d) is higher than the latest Proposed block (%d) in the network", s.networkID, lastBlockSynced.BlockNumber, lastKnownBlock)
						err = s.resetState(lastKnownBlock)
						if err != nil {
							log.Errorf("networkID: %d, error resetting the state to a previous block. Error: %v", s.networkID, err)
							continue
						}
					}
				}
			} else { // Sync Trusted GlobalExitRoots if L1 is synced
				if s.networkID != 0 {
					continue
				}
				log.Infof("networkID: %d, Virtual state is synced, getting trusted state", s.networkID)
				err = s.syncTrustedState()
				if err != nil {
					log.Errorf("networkID: %d, error getting current trusted state", s.networkID)
				}
			}
		}
	}
}

// Stop function stops the synchronizer
func (s *ClientSynchronizer) Stop() {
	s.cancelCtx()
}

func (s *ClientSynchronizer) syncTrustedState() error {
	lastGER, err := s.zkEVMClient.GetLatestGlobalExitRoot(s.ctx)
	if err != nil {
		log.Warnf("networkID: %d, failed to get latest ger from trusted state. Error: %v", s.networkID, err)
		return err
	}
	if lastGER == (common.Hash{}) {
		log.Debugf("networkID: %d, syncTrustedState: skipping GlobalExitRoot because there is no result", s.networkID)
		return nil
	}
	exitRoots, err := s.zkEVMClient.ExitRootsByGER(s.ctx, lastGER)
	if err != nil {
		log.Warnf("networkID: %d, failed to get exitRoots from trusted state. Error: %v", s.networkID, err)
		return err
	}
	if exitRoots == nil {
		log.Debugf("networkID: %d, syncTrustedState: skipping exitRoots because there is no result", s.networkID)
		return nil
	}
	ger := &etherman.GlobalExitRoot{
		GlobalExitRoot: lastGER,
		ExitRoots: []common.Hash{
			exitRoots.MainnetExitRoot,
			exitRoots.RollupExitRoot,
		},
		Time: time.Unix(int64(lastBatch.Timestamp), 0),
	}
	isUpdated, err := s.storage.AddTrustedGlobalExitRoot(s.ctx, ger, nil)
	if err != nil {
		log.Error("networkID: %d, error storing latest trusted globalExitRoot. Error: %v", s.networkID, err)
		return err
	}
	if isUpdated {
		s.chExitRootEvent <- ger
	}
	return nil
}

// This function syncs the node from a specific block to the latest
func (s *ClientSynchronizer) syncBlocks(lastBlockSynced *etherman.Block) (*etherman.Block, error) {
	// This function will read events fromBlockNum to latestEthBlock. Check reorg to be sure that everything is ok.
	block, err := s.checkReorg(lastBlockSynced)
	if err != nil {
		log.Errorf("networkID: %d, error checking reorgs. Retrying... Err: %s", s.networkID, err.Error())
		return lastBlockSynced, fmt.Errorf("networkID: %d, error checking reorgs", s.networkID)
	}
	if block != nil {
		err = s.resetState(block.BlockNumber)
		if err != nil {
			log.Errorf("networkID: %d, error resetting the state to a previous block. Retrying... Error: %s", s.networkID, err.Error())
			return lastBlockSynced, fmt.Errorf("networkID: %d, error resetting the state to a previous block", s.networkID)
		}
		return block, nil
	}
	log.Debugf("NetworkID: %d, after checkReorg: no reorg detected", s.networkID)
	// Call the blockchain to retrieve data
	header, err := s.etherMan.HeaderByNumber(s.ctx, nil)
	if err != nil {
		return lastBlockSynced, err
	}
	lastKnownBlock := header.Number

	var fromBlock uint64
	if lastBlockSynced.BlockNumber > 0 {
		fromBlock = lastBlockSynced.BlockNumber + 1
	}

	for {
		toBlock := fromBlock + s.cfg.SyncChunkSize

		log.Debugf("NetworkID: %d, Getting bridge info from block %d to block %d", s.networkID, fromBlock, toBlock)
		// This function returns the rollup information contained in the ethereum blocks and an extra param called order.
		// Order param is a map that contains the event order to allow the synchronizer store the info in the same order that is read.
		// Name can be different in the order struct. This name is an identifier to check if the next info that must be stored in the db.
		// The value pos (position) tells what is the array index where this value is.
		blocks, order, err := s.etherMan.GetRollupInfoByBlockRange(s.ctx, fromBlock, &toBlock)
		if err != nil {
			return lastBlockSynced, err
		}
		err = s.processBlockRange(blocks, order)
		if err != nil {
			return lastBlockSynced, err
		}
		if len(blocks) > 0 {
			lastBlockSynced = &blocks[len(blocks)-1]
			for i := range blocks {
				log.Debug("NetworkID: ", s.networkID, ", Position: ", i, ". BlockNumber: ", blocks[i].BlockNumber, ". BlockHash: ", blocks[i].BlockHash)
			}
		}
		fromBlock = toBlock + 1

		if lastKnownBlock.Cmp(new(big.Int).SetUint64(toBlock)) < 1 {
			if !s.synced {
				log.Infof("NetworkID %d Synced!", s.networkID)
				waitDuration = s.cfg.SyncInterval.Duration
				s.synced = true
				s.chSynced <- s.networkID
			}
			break
		}
		if len(blocks) == 0 { // If there is no events in the checked blocks range and lastKnownBlock > fromBlock.
			// Store the latest block of the block range. Get block info and process the block
			fb, err := s.etherMan.EthBlockByNumber(s.ctx, toBlock)
			if err != nil {
				return lastBlockSynced, err
			}
			b := etherman.Block{
				BlockNumber: fb.NumberU64(),
				BlockHash:   fb.Hash(),
				ParentHash:  fb.ParentHash(),
				ReceivedAt:  time.Unix(int64(fb.Time()), 0),
			}
			err = s.processBlockRange([]etherman.Block{b}, order)
			if err != nil {
				return lastBlockSynced, err
			}

			lastBlockSynced = &b
			log.Debugf("NetworkID: %d, Storing empty block. BlockNumber: %d. BlockHash: %s",
				s.networkID, b.BlockNumber, b.BlockHash.String())
		}
	}

	return lastBlockSynced, nil
}

func (s *ClientSynchronizer) processBlockRange(blocks []etherman.Block, order map[common.Hash][]etherman.Order) error {
	// New info has to be included into the db using the state
	var isNewGer bool
	for i := range blocks {
		// Begin db transaction
		dbTx, err := s.storage.BeginDBTransaction(s.ctx)
		if err != nil {
			log.Errorf("networkID: %d, error creating db transaction to store block. BlockNumber: %d. Error: %v",
				s.networkID, blocks[i].BlockNumber, err)
			return err
		}
		// Add block information
		blocks[i].NetworkID = s.networkID
		log.Infof("NetworkID: %d. Syncing block: %d", s.networkID, blocks[i].BlockNumber)
		blockID, err := s.storage.AddBlock(s.ctx, &blocks[i], dbTx)
		log.Infof("NetworkID: %d. add block: %d", s.networkID, blocks[i].BlockNumber)
		if err != nil {
			log.Errorf("networkID: %d, error storing block. BlockNumber: %d, error: %v", s.networkID, blocks[i].BlockNumber, err)
			rollbackErr := s.storage.Rollback(s.ctx, dbTx)
			if rollbackErr != nil {
				log.Errorf("networkID: %d, error rolling back state to store block. BlockNumber: %d, rollbackErr: %v, err: %s",
					s.networkID, blocks[i].BlockNumber, rollbackErr, err.Error())
				return rollbackErr
			}
			return err
		} else {
			log.Infof("NetworkID: %d. add block success: %d", s.networkID, blocks[i].BlockNumber)
		}
		counter := 0
		for _, element := range order[blocks[i].BlockHash] {
			counter++
			switch element.Name {
			case etherman.GlobalExitRootsOrder:
<<<<<<< HEAD
				log.Infof("NetworkID: %d. block %d GlobalExitRootsOrder", s.networkID, blocks[i].BlockNumber)
=======
				isNewGer = true
>>>>>>> 1c2f0863
				err = s.processGlobalExitRoot(blocks[i].GlobalExitRoots[element.Pos], blockID, dbTx)
				if err != nil {
					return err
				}
			case etherman.DepositsOrder:
				log.Infof("NetworkID: %d. block %d DepositsOrder", s.networkID, blocks[i].BlockNumber)
				err = s.processDeposit(blocks[i].Deposits[element.Pos], blockID, dbTx)
				if err != nil {
					return err
				}
			case etherman.ClaimsOrder:
				log.Infof("NetworkID: %d. block %d ClaimsOrder", s.networkID, blocks[i].BlockNumber)
				err = s.processClaim(blocks[i].Claims[element.Pos], blockID, dbTx)
				if err != nil {
					return err
				}
			case etherman.TokensOrder:
				log.Infof("NetworkID: %d. block %d TokensOrder", s.networkID, blocks[i].BlockNumber)
				err = s.processTokenWrapped(blocks[i].Tokens[element.Pos], blockID, dbTx)
				if err != nil {
					return err
				}
			case etherman.VerifyBatchOrder:
				err = s.processVerifyBatch(blocks[i].VerifiedBatches[element.Pos], blockID, dbTx)
				if err != nil {
					return err
				}
			case etherman.ActivateEtrogOrder:
				// this is activated when the bridge detects the CreateNewRollup or the AddExistingRollup event from the rollupManager
				log.Info("Event received. Activating LxLyEtrog...")
			}
		}
		log.Infof("NetworkID: %d. block %d element number %d", s.networkID, blocks[i].BlockNumber, counter)
		err = s.storage.Commit(s.ctx, dbTx)
		if err != nil {
			log.Errorf("networkID: %d, error committing state to store block. BlockNumber: %d, err: %v",
				s.networkID, blocks[i].BlockNumber, err)
			rollbackErr := s.storage.Rollback(s.ctx, dbTx)
			if rollbackErr != nil {
				log.Errorf("networkID: %d, error rolling back state. BlockNumber: %d, rollbackErr: %v, err: %s",
					s.networkID, blocks[i].BlockNumber, rollbackErr, err.Error())
				return rollbackErr
			}
			return err
		}
		log.Infof("NetworkID: %d. block %d Commit", s.networkID, blocks[i].BlockNumber)
	}
	if isNewGer {
		// Send latest GER stored to claimTxManager
		ger, err := s.storage.GetLatestL1SyncedExitRoot(s.ctx, nil)
		if err != nil {
			log.Errorf("networkID: %d, error getting latest GER stored on database. Error: %v", s.networkID, err)
			return err
		}
		if s.l1RollupExitRoot != ger.ExitRoots[1] {
			log.Debugf("Updating ger: %+v", ger)
			s.l1RollupExitRoot = ger.ExitRoots[1]
			s.chExitRootEvent <- ger
		}
	}
	return nil
}

// This function allows reset the state until an specific ethereum block
func (s *ClientSynchronizer) resetState(blockNumber uint64) error {
	log.Infof("NetworkID: %d. Reverting synchronization to block: %d", s.networkID, blockNumber)
	dbTx, err := s.storage.BeginDBTransaction(s.ctx)
	if err != nil {
		log.Errorf("networkID: %d, Error starting a db transaction to reset the state. Error: %v", s.networkID, err)
		return err
	}
	err = s.storage.Reset(s.ctx, blockNumber, s.networkID, dbTx)
	if err != nil {
		log.Errorf("networkID: %d, error resetting the state. Error: %v", s.networkID, err)
		rollbackErr := s.storage.Rollback(s.ctx, dbTx)
		if rollbackErr != nil {
			log.Errorf("networkID: %d, error rolling back state to store block. BlockNumber: %d, rollbackErr: %v, error : %s",
				s.networkID, blockNumber, rollbackErr, err.Error())
			return rollbackErr
		}
		return err
	}
	depositCnt, err := s.storage.GetNumberDeposits(s.ctx, s.networkID, blockNumber, dbTx)
	if err != nil {
		log.Error("networkID: %d, error getting GetNumberDeposits. Error: %v", s.networkID, err)
		rollbackErr := s.storage.Rollback(s.ctx, dbTx)
		if rollbackErr != nil {
			log.Errorf("networkID: %d, error rolling back state to store block. BlockNumber: %d, rollbackErr: %v, error : %s",
				s.networkID, blockNumber, rollbackErr, err.Error())
			return rollbackErr
		}
		return err
	}

	err = s.bridgeCtrl.ReorgMT(s.ctx, uint(depositCnt), s.networkID, dbTx)
	if err != nil {
		log.Error("networkID: %d, error resetting ReorgMT the state. Error: %v", s.networkID, err)
		rollbackErr := s.storage.Rollback(s.ctx, dbTx)
		if rollbackErr != nil {
			log.Errorf("networkID: %d, error rolling back state to store block. BlockNumber: %d, rollbackErr: %v, error : %s",
				s.networkID, blockNumber, rollbackErr, err.Error())
			return rollbackErr
		}
		return err
	}
	err = s.storage.Commit(s.ctx, dbTx)
	if err != nil {
		log.Errorf("networkID: %d, error committing the resetted state. Error: %v", s.networkID, err)
		rollbackErr := s.storage.Rollback(s.ctx, dbTx)
		if rollbackErr != nil {
			log.Errorf("networkID: %d, error rolling back state to store block. BlockNumber: %d, rollbackErr: %v, error : %s",
				s.networkID, blockNumber, rollbackErr, err.Error())
			return rollbackErr
		}
		return err
	}

	return nil
}

/*
This function will check if there is a reorg.
As input param needs the last ethereum block synced. Retrieve the block info from the blockchain
to compare it with the stored info. If hash and hash parent matches, then no reorg is detected and return a nil.
If hash or hash parent don't match, reorg detected and the function will return the block until the sync process
must be reverted. Then, check the previous ethereum block synced, get block info from the blockchain and check
hash and has parent. This operation has to be done until a match is found.
*/
func (s *ClientSynchronizer) checkReorg(latestBlock *etherman.Block) (*etherman.Block, error) {
	// This function only needs to worry about reorgs if some of the reorganized blocks contained rollup info.
	latestBlockSynced := *latestBlock
	var depth uint64
	for {
		block, err := s.etherMan.EthBlockByNumber(s.ctx, latestBlock.BlockNumber)
		if err != nil {
			log.Errorf("networkID: %d, error getting latest block synced from blockchain. Block: %d, error: %v",
				s.networkID, latestBlock.BlockNumber, err)
			return nil, err
		}
		if block.NumberU64() != latestBlock.BlockNumber {
			err = fmt.Errorf("networkID: %d, wrong ethereum block retrieved from blockchain. Block numbers don't match."+
				" BlockNumber stored: %d. BlockNumber retrieved: %d", s.networkID, latestBlock.BlockNumber, block.NumberU64())
			log.Error("error: ", err)
			return nil, err
		}
		// Compare hashes
		if (block.Hash() != latestBlock.BlockHash || block.ParentHash() != latestBlock.ParentHash) && latestBlock.BlockNumber > s.genBlockNumber {
			log.Info("NetworkID: ", s.networkID, ", [checkReorg function] => latestBlockNumber: ", latestBlock.BlockNumber)
			log.Info("NetworkID: ", s.networkID, ", [checkReorg function] => latestBlockHash: ", latestBlock.BlockHash)
			log.Info("NetworkID: ", s.networkID, ", [checkReorg function] => latestBlockHashParent: ", latestBlock.ParentHash)
			log.Info("NetworkID: ", s.networkID, ", [checkReorg function] => BlockNumber: ", latestBlock.BlockNumber, block.NumberU64())
			log.Info("NetworkID: ", s.networkID, ", [checkReorg function] => BlockHash: ", block.Hash())
			log.Info("NetworkID: ", s.networkID, ", [checkReorg function] => BlockHashParent: ", block.ParentHash())
			depth++
			log.Info("NetworkID: ", s.networkID, ", REORG: Looking for the latest correct block. Depth: ", depth)
			// Reorg detected. Getting previous block
			dbTx, err := s.storage.BeginDBTransaction(s.ctx)
			if err != nil {
				log.Errorf("networkID: %d, error creating db transaction to get previous blocks. Error: %v", s.networkID, err)
				return nil, err
			}
			latestBlock, err = s.storage.GetPreviousBlock(s.ctx, s.networkID, depth, dbTx)
			errC := s.storage.Commit(s.ctx, dbTx)
			if errC != nil {
				log.Errorf("networkID: %d, error committing dbTx, err: %v", s.networkID, errC)
				rollbackErr := s.storage.Rollback(s.ctx, dbTx)
				if rollbackErr != nil {
					log.Errorf("networkID: %d, error rolling back state. RollbackErr: %v, err: %s",
						s.networkID, rollbackErr, errC.Error())
					return nil, rollbackErr
				}
				return nil, errC
			}
			if errors.Is(err, gerror.ErrStorageNotFound) {
				log.Warnf("networkID: %d, error checking reorg: previous block not found in db: %v", s.networkID, err)
				return &etherman.Block{}, nil
			} else if err != nil {
				log.Errorf("networkID: %d, error detected getting previous block: %v", s.networkID, err)
				return nil, err
			}
		} else {
			break
		}
	}
	if latestBlockSynced.BlockHash != latestBlock.BlockHash {
		log.Infof("NetworkID: %d, reorg detected in block: %d", s.networkID, latestBlockSynced.BlockNumber)
		return latestBlock, nil
	}
	log.Debugf("NetworkID: %d, no reorg detected", s.networkID)
	return nil, nil
}

func (s *ClientSynchronizer) processVerifyBatch(verifyBatch etherman.VerifiedBatch, blockID uint64, dbTx pgx.Tx) error {
	if verifyBatch.RollupID == s.etherMan.GetRollupID()-1 {
		// Just check that the calculated RollupExitRoot is fine
		network, err := s.bridgeCtrl.GetNetworkID(s.networkID)
		if err != nil {
			log.Errorf("networkID: %d, error getting NetworkID. Error: %v", s.networkID, err)
			rollbackErr := s.storage.Rollback(s.ctx, dbTx)
			if rollbackErr != nil {
				log.Errorf("networkID: %d, error rolling back state. BlockNumber: %d, rollbackErr: %v, error : %s",
					s.networkID, verifyBatch.BlockNumber, rollbackErr, err.Error())
				return rollbackErr
			}
			return err
		}
		ok, err := s.storage.CheckIfRootExists(s.ctx, verifyBatch.LocalExitRoot.Bytes(), network, dbTx)
		if err != nil {
			log.Errorf("networkID: %d, error Checking if root exists. Error: %v", s.networkID, err)
			rollbackErr := s.storage.Rollback(s.ctx, dbTx)
			if rollbackErr != nil {
				log.Errorf("networkID: %d, error rolling back state. BlockNumber: %d, rollbackErr: %v, error : %s",
					s.networkID, verifyBatch.BlockNumber, rollbackErr, err.Error())
				return rollbackErr
			}
			return err
		}
		if !ok {
			log.Errorf("networkID: %d, Root: %s doesn't exist!", s.networkID, verifyBatch.LocalExitRoot.String())
			rollbackErr := s.storage.Rollback(s.ctx, dbTx)
			if rollbackErr != nil {
				log.Errorf("networkID: %d, error rolling back state. BlockNumber: %d, rollbackErr: %v, error : %s",
					s.networkID, verifyBatch.BlockNumber, rollbackErr, err.Error())
				return rollbackErr
			}
			return fmt.Errorf("networkID: %d, Root: %s doesn't exist!", s.networkID, verifyBatch.LocalExitRoot.String())
		}
	}
	rollupLeaf := etherman.RollupExitLeaf{
		BlockID:  blockID,
		Leaf:     verifyBatch.LocalExitRoot,
		RollupId: verifyBatch.RollupID,
	}
	// Update rollupExitRoot
	err := s.bridgeCtrl.AddRollupExitLeaf(s.ctx, rollupLeaf, dbTx)
	if err != nil {
		log.Errorf("networkID: %d, error adding rollup exit leaf. Error: %v", s.networkID, err)
		rollbackErr := s.storage.Rollback(s.ctx, dbTx)
		if rollbackErr != nil {
			log.Errorf("networkID: %d, error rolling back state. BlockNumber: %d, rollbackErr: %v, error : %s",
				s.networkID, verifyBatch.BlockNumber, rollbackErr, err.Error())
			return rollbackErr
		}
		return err
	}
	return nil
}

func (s *ClientSynchronizer) processGlobalExitRoot(globalExitRoot etherman.GlobalExitRoot, blockID uint64, dbTx pgx.Tx) error {
	// Store GlobalExitRoot
	globalExitRoot.BlockID = blockID
	err := s.storage.AddGlobalExitRoot(s.ctx, &globalExitRoot, dbTx)
	if err != nil {
		log.Errorf("networkID: %d, error storing the GlobalExitRoot in processGlobalExitRoot. BlockNumber: %d. Error: %v", s.networkID, globalExitRoot.BlockNumber, err)
		rollbackErr := s.storage.Rollback(s.ctx, dbTx)
		if rollbackErr != nil {
			log.Errorf("networkID: %d, error rolling back state. BlockNumber: %d, rollbackErr: %v, error : %s",
				s.networkID, globalExitRoot.BlockNumber, rollbackErr, err.Error())
			return rollbackErr
		}
		return err
	}
	return nil
}

func (s *ClientSynchronizer) processDeposit(deposit etherman.Deposit, blockID uint64, dbTx pgx.Tx) error {
	deposit.BlockID = blockID
	deposit.NetworkID = s.networkID
	depositID, err := s.storage.AddDeposit(s.ctx, &deposit, dbTx)
	if err != nil {
		log.Errorf("networkID: %d, failed to store new deposit locally, BlockNumber: %d, Deposit: %+v err: %v", s.networkID, deposit.BlockNumber, deposit, err)
		rollbackErr := s.storage.Rollback(s.ctx, dbTx)
		if rollbackErr != nil {
			log.Errorf("networkID: %d, error rolling back state to store block. BlockNumber: %v, rollbackErr: %v, err: %s",
				s.networkID, deposit.BlockNumber, rollbackErr, err.Error())
			return rollbackErr
		}
		return err
	}

	err = s.bridgeCtrl.AddDeposit(s.ctx, &deposit, depositID, dbTx)
	if err != nil {
		log.Errorf("networkID: %d, failed to store new deposit in the bridge tree, BlockNumber: %d, Deposit: %+v err: %v", s.networkID, deposit.BlockNumber, deposit, err)
		rollbackErr := s.storage.Rollback(s.ctx, dbTx)
		if rollbackErr != nil {
			log.Errorf("networkID: %d, error rolling back state to store block. BlockNumber: %v, rollbackErr: %v, err: %s",
				s.networkID, deposit.BlockNumber, rollbackErr, err.Error())
			return rollbackErr
		}
		return err
	}

	return s.afterProcessDeposit(&deposit, depositID, dbTx)
}

func (s *ClientSynchronizer) processClaim(claim etherman.Claim, blockID uint64, dbTx pgx.Tx) error {
	if claim.RollupIndex != uint64(s.etherMan.GetRollupID()) && claim.RollupIndex != 0 {
		log.Debugf("Claim for different Rollup (RollupID: %d, RollupIndex: %d). Ignoring...", s.etherMan.GetRollupID(), claim.RollupIndex)
		return nil
	}
	claim.BlockID = blockID
	claim.NetworkID = s.networkID
	err := s.storage.AddClaim(s.ctx, &claim, dbTx)
	if err != nil {
		log.Errorf("networkID: %d, error storing new Claim in Block:  %d, Claim: %+v, err: %v", s.networkID, claim.BlockNumber, claim, err)
		rollbackErr := s.storage.Rollback(s.ctx, dbTx)
		if rollbackErr != nil {
			log.Errorf("networkID: %d, error rolling back state to store block. BlockNumber: %d, rollbackErr: %v, err: %s",
				s.networkID, claim.BlockNumber, rollbackErr, err.Error())
			return rollbackErr
		}
		return err
	}

	return s.afterProcessClaim(&claim)
}

func (s *ClientSynchronizer) processTokenWrapped(tokenWrapped etherman.TokenWrapped, blockID uint64, dbTx pgx.Tx) error {
	tokenWrapped.BlockID = blockID
	tokenWrapped.NetworkID = s.networkID
	err := s.storage.AddTokenWrapped(s.ctx, &tokenWrapped, dbTx)
	if err != nil {
		log.Errorf("networkID: %d, error storing new L1 TokenWrapped in Block:  %d, ExitRoot: %+v, err: %v", s.networkID, tokenWrapped.BlockNumber, tokenWrapped, err)
		rollbackErr := s.storage.Rollback(s.ctx, dbTx)
		if rollbackErr != nil {
			log.Errorf("networkID: %d, error rolling back state to store block. BlockNumber: %d, rollbackErr: %v, err: %s",
				s.networkID, tokenWrapped.BlockNumber, rollbackErr, err.Error())
			return rollbackErr
		}
		return err
	}
	return nil
}<|MERGE_RESOLUTION|>--- conflicted
+++ resolved
@@ -54,11 +54,8 @@
 	genBlockNumber uint64,
 	chExitRootEvent chan *etherman.GlobalExitRoot,
 	chSynced chan uint,
-<<<<<<< HEAD
 	messagePushProducer messagepush.KafkaProducer,
 	redisStorage redisstorage.RedisStorage,
-=======
->>>>>>> 1c2f0863
 	cfg Config) (Synchronizer, error) {
 	ctx, cancel := context.WithCancel(ctx)
 	networkID, err := ethMan.GetNetworkID(ctx)
@@ -84,7 +81,6 @@
 	}
 	if networkID == 0 {
 		return &ClientSynchronizer{
-<<<<<<< HEAD
 			bridgeCtrl:          bridge,
 			storage:             storage.(storageInterface),
 			etherMan:            ethMan,
@@ -113,32 +109,6 @@
 		networkID:           networkID,
 		messagePushProducer: messagePushProducer,
 		redisStorage:        redisStorage,
-=======
-			bridgeCtrl:       bridge,
-			storage:          storage.(storageInterface),
-			etherMan:         ethMan,
-			ctx:              ctx,
-			cancelCtx:        cancel,
-			genBlockNumber:   genBlockNumber,
-			cfg:              cfg,
-			networkID:        networkID,
-			chExitRootEvent:  chExitRootEvent,
-			chSynced:         chSynced,
-			zkEVMClient:      zkEVMClient,
-			l1RollupExitRoot: ger.ExitRoots[1],
-		}, nil
-	}
-	return &ClientSynchronizer{
-		bridgeCtrl:     bridge,
-		storage:        storage.(storageInterface),
-		etherMan:       ethMan,
-		ctx:            ctx,
-		cancelCtx:      cancel,
-		genBlockNumber: genBlockNumber,
-		cfg:            cfg,
-		chSynced:       chSynced,
-		networkID:      networkID,
->>>>>>> 1c2f0863
 	}, nil
 }
 
@@ -174,11 +144,7 @@
 			log.Debugf("NetworkID: %d, syncing...", s.networkID)
 			//Sync L1Blocks
 			if lastBlockSynced, err = s.syncBlocks(lastBlockSynced); err != nil {
-<<<<<<< HEAD
-				log.Warnf("networkID: %d, error syncing blocks: ", s.networkID, err)
-=======
 				log.Warnf("networkID: %d, error syncing blocks: %v", s.networkID, err)
->>>>>>> 1c2f0863
 				lastBlockSynced, err = s.storage.GetLastBlock(s.ctx, s.networkID, nil)
 				if err != nil {
 					log.Fatalf("networkID: %d, error getting lastBlockSynced to resume the synchronization... Error: ", s.networkID, err)
@@ -257,7 +223,7 @@
 			exitRoots.MainnetExitRoot,
 			exitRoots.RollupExitRoot,
 		},
-		Time: time.Unix(int64(lastBatch.Timestamp), 0),
+		Time: time.Unix(int64(exitRoots.Timestamp), 0),
 	}
 	isUpdated, err := s.storage.AddTrustedGlobalExitRoot(s.ctx, ger, nil)
 	if err != nil {
@@ -391,11 +357,8 @@
 			counter++
 			switch element.Name {
 			case etherman.GlobalExitRootsOrder:
-<<<<<<< HEAD
 				log.Infof("NetworkID: %d. block %d GlobalExitRootsOrder", s.networkID, blocks[i].BlockNumber)
-=======
 				isNewGer = true
->>>>>>> 1c2f0863
 				err = s.processGlobalExitRoot(blocks[i].GlobalExitRoots[element.Pos], blockID, dbTx)
 				if err != nil {
 					return err
