package synchronizer

import (
	context "context"
	"math/big"
	"testing"
	"time"

	"github.com/0xPolygonHermez/zkevm-bridge-service/etherman"
	"github.com/0xPolygonHermez/zkevm-bridge-service/utils/gerror"
	cfgTypes "github.com/0xPolygonHermez/zkevm-node/config/types"
	"github.com/0xPolygonHermez/zkevm-node/etherman/smartcontracts/polygonzkevm"
	rpcTypes "github.com/0xPolygonHermez/zkevm-node/jsonrpc/types"
	"github.com/ethereum/go-ethereum/common"
	"github.com/ethereum/go-ethereum/core/types"
	"github.com/stretchr/testify/mock"
	"github.com/stretchr/testify/require"
)

type mocks struct {
	Etherman    *ethermanMock
	BridgeCtrl  *bridgectrlMock
	Storage     *storageMock
	DbTx        *dbTxMock
	ZkEVMClient *zkEVMClientMock
}

func TestTrustedStateReorg(t *testing.T) {
	type testCase struct {
		Name            string
		getTrustedBatch func(*mocks, context.Context, etherman.SequencedBatch) *etherman.Batch
	}

	setupMocks := func(m *mocks, tc *testCase) Synchronizer {
		genBlockNumber := uint64(123456)
		cfg := Config{
			SyncInterval:  cfgTypes.Duration{Duration: 1 * time.Second},
			SyncChunkSize: 10,
		}
		ctxMatchBy := mock.MatchedBy(func(ctx context.Context) bool { return ctx != nil })
		m.Etherman.On("GetNetworkID", ctxMatchBy).Return(uint(0), nil)
<<<<<<< HEAD
		m.Storage.On("GetLatestL1SyncedExitRoot", context.Background(), nil).Return(&etherman.GlobalExitRoot{}, gerror.ErrStorageNotFound)
		chEvent := make(chan *etherman.GlobalExitRoot)
		sync, err := NewSynchronizer(m.Storage, m.BridgeCtrl, m.Etherman, m.BroadcastClient, genBlockNumber, chEvent, cfg)
=======
		sync, err := NewSynchronizer(m.Storage, m.BridgeCtrl, m.Etherman, m.ZkEVMClient, genBlockNumber, cfg)
>>>>>>> 73771416
		require.NoError(t, err)
		// state preparation
		m.Storage.
			On("BeginDBTransaction", ctxMatchBy).
			Run(func(args mock.Arguments) {
				ctx := args[0].(context.Context)
				parentHash := common.HexToHash("0x111")
				ethHeader := &types.Header{Number: big.NewInt(1), ParentHash: parentHash}
				ethBlock := types.NewBlockWithHeader(ethHeader)
				lastBlock := &etherman.Block{BlockHash: ethBlock.Hash(), BlockNumber: ethBlock.Number().Uint64()}
				var networkID uint = 0

				m.Storage.
					On("GetLastBlock", ctx, networkID, m.DbTx).
					Return(lastBlock, nil).
					Once()

				m.Storage.
					On("Commit", ctx, m.DbTx).
					Return(nil).
					Once()

				m.Etherman.
					On("EthBlockByNumber", ctx, lastBlock.BlockNumber).
					Return(ethBlock, nil).
					Once()

				var n *big.Int
				m.Etherman.
					On("HeaderByNumber", ctx, n).
					Return(ethHeader, nil).
					Once()

				sequencedBatch := etherman.SequencedBatch{
					BatchNumber: uint64(1),
					Sequencer:   common.HexToAddress("0x222"),
					TxHash:      common.HexToHash("0x333"),
					PolygonZkEVMBatchData: polygonzkevm.PolygonZkEVMBatchData{
						Transactions:       []byte{},
						GlobalExitRoot:     [32]byte{1, 2, 3, 4, 5, 6, 7, 8, 9, 10, 11, 12, 13, 14, 15, 16, 17, 18, 19, 20, 21, 22, 23, 24, 25, 26, 27, 28, 29, 30, 31, 32},
						Timestamp:          uint64(time.Now().Unix()),
						MinForcedTimestamp: 0,
					},
				}

				ethermanBlock := etherman.Block{
					BlockHash:        ethBlock.Hash(),
					SequencedBatches: [][]etherman.SequencedBatch{{sequencedBatch}},
					NetworkID:        0,
				}
				blocks := []etherman.Block{ethermanBlock}
				order := map[common.Hash][]etherman.Order{
					ethBlock.Hash(): {
						{
							Name: etherman.SequenceBatchesOrder,
							Pos:  0,
						},
					},
				}

				fromBlock := ethBlock.NumberU64() + 1
				toBlock := fromBlock + cfg.SyncChunkSize

				m.Etherman.
					On("GetRollupInfoByBlockRange", ctx, fromBlock, &toBlock).
					Return(blocks, order, nil).
					Once()

				m.Storage.
					On("BeginDBTransaction", ctx).
					Return(m.DbTx, nil).
					Once()

				block := &etherman.Block{
					ID:               0,
					BlockNumber:      ethermanBlock.BlockNumber,
					BlockHash:        ethermanBlock.BlockHash,
					ParentHash:       ethermanBlock.ParentHash,
					NetworkID:        0,
					ReceivedAt:       ethermanBlock.ReceivedAt,
					SequencedBatches: ethermanBlock.SequencedBatches,
				}

				m.Storage.
					On("AddBlock", ctx, block, m.DbTx).
					Return(uint64(1), nil).
					Once()

				trustedBatch := tc.getTrustedBatch(m, ctx, sequencedBatch)

				m.Storage.
					On("GetBatchByNumber", ctx, sequencedBatch.BatchNumber, m.DbTx).
					Return(trustedBatch, nil).
					Once()

				m.Storage.
					On("ResetTrustedState", ctx, sequencedBatch.BatchNumber-1, m.DbTx).
					Return(nil).
					Once()

				b := &etherman.Batch{
					BatchNumber:    sequencedBatch.BatchNumber,
					Coinbase:       sequencedBatch.Sequencer,
					BatchL2Data:    sequencedBatch.Transactions,
					Timestamp:      time.Unix(int64(sequencedBatch.Timestamp), 0),
					GlobalExitRoot: sequencedBatch.GlobalExitRoot,
				}

				m.Storage.
					On("AddBatch", ctx, b, m.DbTx).
					Return(nil).
					Once()

				m.Etherman.
					On("EthBlockByNumber", ctx, uint64(1)).
					Return(ethBlock, nil)

				m.Storage.
					On("Commit", ctx, m.DbTx).
					Run(func(args mock.Arguments) { sync.Stop() }).
					Return(nil).
					Once()

				rpcResponse := &rpcTypes.Batch{
					GlobalExitRoot:  common.HexToHash("0xb14c74e4dddf25627a745f46cae6ac98782e2783c3ccc28107c8210e60d58861"),
					MainnetExitRoot: common.HexToHash("0xc14c74e4dddf25627a745f46cae6ac98782e2783c3ccc28107c8210e60d58862"),
					RollupExitRoot:  common.HexToHash("0xd14c74e4dddf25627a745f46cae6ac98782e2783c3ccc28107c8210e60d58863"),
				}
				m.ZkEVMClient.
					On("BatchNumber", ctx).
					Return(uint64(1), nil).
					Once()

				m.ZkEVMClient.
					On("BatchByNumber", ctx, big.NewInt(1)).
					Return(rpcResponse, nil).
					Once()

				ger := &etherman.GlobalExitRoot{
					GlobalExitRoot: rpcResponse.GlobalExitRoot,
					ExitRoots: []common.Hash{
						rpcResponse.MainnetExitRoot,
						rpcResponse.RollupExitRoot,
					},
				}

				m.Storage.
					On("AddTrustedGlobalExitRoot", ctx, ger, nil).
					Return(false, nil).
					Once()
			}).
			Return(m.DbTx, nil).
			Once()

		return sync
	}

	testCases := []testCase{
		{
			Name: "Transactions are different",
			getTrustedBatch: func(m *mocks, ctx context.Context, sequencedBatch etherman.SequencedBatch) *etherman.Batch {
				return &etherman.Batch{
					BatchL2Data:    []byte{1},
					GlobalExitRoot: sequencedBatch.GlobalExitRoot,
					Timestamp:      time.Unix(int64(sequencedBatch.Timestamp), 0),
					Coinbase:       sequencedBatch.Sequencer,
				}
			},
		},
		{
			Name: "Global Exit Root is different",
			getTrustedBatch: func(m *mocks, ctx context.Context, sequencedBatch etherman.SequencedBatch) *etherman.Batch {
				return &etherman.Batch{
					BatchL2Data:    sequencedBatch.Transactions,
					GlobalExitRoot: common.HexToHash("0x999888777"),
					Timestamp:      time.Unix(int64(sequencedBatch.Timestamp), 0),
					Coinbase:       sequencedBatch.Sequencer,
				}
			},
		},
		{
			Name: "Timestamp is different",
			getTrustedBatch: func(m *mocks, ctx context.Context, sequencedBatch etherman.SequencedBatch) *etherman.Batch {
				return &etherman.Batch{
					BatchL2Data:    sequencedBatch.Transactions,
					GlobalExitRoot: sequencedBatch.GlobalExitRoot,
					Timestamp:      time.Unix(int64(0), 0),
					Coinbase:       sequencedBatch.Sequencer,
				}
			},
		},
		{
			Name: "Coinbase is different",
			getTrustedBatch: func(m *mocks, ctx context.Context, sequencedBatch etherman.SequencedBatch) *etherman.Batch {
				return &etherman.Batch{
					BatchL2Data:    sequencedBatch.Transactions,
					GlobalExitRoot: sequencedBatch.GlobalExitRoot,
					Timestamp:      time.Unix(int64(sequencedBatch.Timestamp), 0),
					Coinbase:       common.HexToAddress("0x999888777"),
				}
			},
		},
	}

	m := mocks{
		Etherman:    newEthermanMock(t),
		BridgeCtrl:  newBridgectrlMock(t),
		Storage:     newStorageMock(t),
		DbTx:        newDbTxMock(t),
		ZkEVMClient: newZkEVMClientMock(t),
	}

	// start synchronizing
	for _, tc := range testCases {
		t.Run(tc.Name, func(t *testing.T) {
			testCase := tc
			sync := setupMocks(&m, &testCase)
			err := sync.Sync()
			require.NoError(t, err)
		})
	}
}<|MERGE_RESOLUTION|>--- conflicted
+++ resolved
@@ -39,13 +39,9 @@
 		}
 		ctxMatchBy := mock.MatchedBy(func(ctx context.Context) bool { return ctx != nil })
 		m.Etherman.On("GetNetworkID", ctxMatchBy).Return(uint(0), nil)
-<<<<<<< HEAD
 		m.Storage.On("GetLatestL1SyncedExitRoot", context.Background(), nil).Return(&etherman.GlobalExitRoot{}, gerror.ErrStorageNotFound)
 		chEvent := make(chan *etherman.GlobalExitRoot)
-		sync, err := NewSynchronizer(m.Storage, m.BridgeCtrl, m.Etherman, m.BroadcastClient, genBlockNumber, chEvent, cfg)
-=======
-		sync, err := NewSynchronizer(m.Storage, m.BridgeCtrl, m.Etherman, m.ZkEVMClient, genBlockNumber, cfg)
->>>>>>> 73771416
+		sync, err := NewSynchronizer(m.Storage, m.BridgeCtrl, m.Etherman, m.ZkEVMClient, genBlockNumber, chEvent, cfg)
 		require.NoError(t, err)
 		// state preparation
 		m.Storage.
