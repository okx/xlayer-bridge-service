--- conflicted
+++ resolved
@@ -71,27 +71,20 @@
 
 | Address | Description |
 |---|---|
-<<<<<<< HEAD
 | 0x0D9088C72Cd4F08e9dDe474D8F5394147f64b22C | Proof of Efficiency |
 | 0x10B65c586f795aF3eCCEe594fE4E38E1F059F780 | L1 Bridge |
 | 0x10B65c586f795aF3eCCEe594fE4E38E1F059F780 | L2 Bridge |
+| 0x5FbDB2315678afecb367f032d93F642f64180aa3 | Pol token |
 | 0xcFE6D77a653b988203BfAc9C6a69eA9D583bdC2b | Matic token |
 | 0x82109a709138A2953C720D3d775168717b668ba6 | L1 OKB token |
 | 0x82109a709138A2953C720D3d775168717b668ba6 | L2 WETH token |
 | 0xEd236da21Ff62bC7B62608AdB818da49E8549fa7 | GlobalExitRootManager |
+|  | RollupManager |
 
 ## Admin Account
 | Address | Private Key |
 |---|---|
 | 0x2ECF31eCe36ccaC2d3222A303b1409233ECBB225 | 0xde3ca643a52f5543e84ba984c4419ff40dbabd0e483c31c1d09fee8168d68e38 |
-
-=======
-| 0xCca6ECD73932e49633B9307e1aa0fC174525F424 | L1 Bridge |
-| 0xCca6ECD73932e49633B9307e1aa0fC174525F424 | L2 Bridge |
-| 0x5FbDB2315678afecb367f032d93F642f64180aa3 | Pol token |
-| 0x8A791620dd6260079BF849Dc5567aDC3F2FdC318 | GlobalExitRootManager |
-| 0xB7f8BC63BbcaD18155201308C8f3540b07f84F5e | RollupManager |
->>>>>>> 1c2f0863
 
 ## Fund account on L2 with ETH
 
