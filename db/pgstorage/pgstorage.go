package pgstorage

import (
	"context"
	"errors"
	"fmt"
	"math/big"
	"time"

	"github.com/0xPolygonHermez/zkevm-bridge-service/bridgectrl/pb"
	ctmtypes "github.com/0xPolygonHermez/zkevm-bridge-service/claimtxman/types"
	"github.com/0xPolygonHermez/zkevm-bridge-service/etherman"
	"github.com/0xPolygonHermez/zkevm-bridge-service/utils/gerror"
	"github.com/0xPolygonHermez/zkevm-node/log"
	"github.com/ethereum/go-ethereum/common"
	"github.com/jackc/pgx/v4"
	"github.com/jackc/pgx/v4/pgxpool"
	"github.com/lib/pq"
)

// PostgresStorage implements the Storage interface.
type PostgresStorage struct {
	*pgxpool.Pool
	tableSuffix string
}

// getExecQuerier determines which execQuerier to use, dbTx or the main pgxpool
func (p *PostgresStorage) getExecQuerier(dbTx pgx.Tx) execQuerier {
	if dbTx != nil {
		return &execQuerierWrapper{dbTx}
	}
	return &execQuerierWrapper{p}
}

// NewPostgresStorage creates a new Storage DB
func NewPostgresStorage(cfg Config) (*PostgresStorage, error) {
	config, err := pgxpool.ParseConfig(fmt.Sprintf("postgres://%s:%s@%s:%s/%s?pool_max_conns=%d", cfg.User, cfg.Password, cfg.Host, cfg.Port, cfg.Name, cfg.MaxConns))
	if err != nil {
		log.Errorf("Unable to parse DB config: %v\n", err)
		return nil, err
	}
	db, err := pgxpool.ConnectConfig(context.Background(), config)
	if err != nil {
		log.Errorf("Unable to connect to database: %v\n", err)
		return nil, err
	}
	return &PostgresStorage{Pool: db, tableSuffix: cfg.TableSuffix}, nil
}

// Rollback rollbacks a db transaction.
func (p *PostgresStorage) Rollback(ctx context.Context, dbTx pgx.Tx) error {
	if dbTx != nil {
		return dbTx.Rollback(ctx)
	}

	return gerror.ErrNilDBTransaction
}

// Commit commits a db transaction.
func (p *PostgresStorage) Commit(ctx context.Context, dbTx pgx.Tx) error {
	if dbTx != nil {
		return dbTx.Commit(ctx)
	}
	return gerror.ErrNilDBTransaction
}

// BeginDBTransaction starts a transaction block.
func (p *PostgresStorage) BeginDBTransaction(ctx context.Context) (pgx.Tx, error) {
	return p.Begin(ctx)
}

// GetLastBlock gets the last block.
func (p *PostgresStorage) GetLastBlock(ctx context.Context, networkID uint, dbTx pgx.Tx) (*etherman.Block, error) {
	var block etherman.Block
	getLastBlockSQL := fmt.Sprintf("SELECT id, block_num, block_hash, parent_hash, network_id, received_at FROM sync.block%[1]v where network_id = $1 ORDER BY block_num DESC LIMIT 1", p.tableSuffix)

	e := p.getExecQuerier(dbTx)
	err := e.QueryRow(ctx, getLastBlockSQL, networkID).Scan(&block.ID, &block.BlockNumber, &block.BlockHash, &block.ParentHash, &block.NetworkID, &block.ReceivedAt)

	if errors.Is(err, pgx.ErrNoRows) {
		return nil, gerror.ErrStorageNotFound
	}

	return &block, err
}

// AddBlock adds a new block to the storage.
func (p *PostgresStorage) AddBlock(ctx context.Context, block *etherman.Block, dbTx pgx.Tx) (uint64, error) {
	var blockID uint64
	addBlockSQL := fmt.Sprintf(`WITH block_id AS 
		(INSERT INTO sync.block%[1]v (block_num, block_hash, parent_hash, network_id, received_at) 
		VALUES ($1, $2, $3, $4, $5) ON CONFLICT (block_hash) DO NOTHING RETURNING id)
		SELECT * from block_id
		UNION ALL
		SELECT id FROM sync.block%[1]v WHERE block_hash = $2;`, p.tableSuffix)
	e := p.getExecQuerier(dbTx)
	err := e.QueryRow(ctx, addBlockSQL, block.BlockNumber, block.BlockHash, block.ParentHash, block.NetworkID, block.ReceivedAt).Scan(&blockID)

	if err == pgx.ErrNoRows {
		err = nil
	}

	return blockID, err
}

// AddGlobalExitRoot adds a new ExitRoot to the db.
func (p *PostgresStorage) AddGlobalExitRoot(ctx context.Context, exitRoot *etherman.GlobalExitRoot, dbTx pgx.Tx) error {
	addExitRootSQL := fmt.Sprintf("INSERT INTO sync.exit_root%[1]v (block_id, global_exit_root, exit_roots) VALUES ($1, $2, $3)", p.tableSuffix)
	e := p.getExecQuerier(dbTx)
	_, err := e.Exec(ctx, addExitRootSQL, exitRoot.BlockID, exitRoot.GlobalExitRoot, pq.Array([][]byte{exitRoot.ExitRoots[0][:], exitRoot.ExitRoots[1][:]}))
	return err
}

// AddDeposit adds new deposit to the storage.
func (p *PostgresStorage) AddDeposit(ctx context.Context, deposit *etherman.Deposit, dbTx pgx.Tx) (uint64, error) {
	addDepositSQL := fmt.Sprintf(`
		INSERT INTO sync.deposit%[1]v (leaf_type, network_id, orig_net, orig_addr, amount, dest_net, dest_addr, block_id, deposit_cnt, tx_hash, metadata)
		VALUES ($1, $2, $3, $4, $5, $6, $7, $8, $9, $10, $11) RETURNING id`, p.tableSuffix)
	e := p.getExecQuerier(dbTx)
	var depositID uint64
	err := e.QueryRow(ctx, addDepositSQL, deposit.LeafType, deposit.NetworkID, deposit.OriginalNetwork, deposit.OriginalAddress, deposit.Amount.String(),
		deposit.DestinationNetwork, deposit.DestinationAddress, deposit.BlockID, deposit.DepositCount, deposit.TxHash, deposit.Metadata).Scan(&depositID)
	return depositID, err
}

// AddClaim adds new claim to the storage.
func (p *PostgresStorage) AddClaim(ctx context.Context, claim *etherman.Claim, dbTx pgx.Tx) error {
	addClaimSQL := fmt.Sprintf("INSERT INTO sync.claim%[1]v (network_id, index, orig_net, orig_addr, amount, dest_addr, block_id, tx_hash) VALUES ($1, $2, $3, $4, $5, $6, $7, $8)", p.tableSuffix)
	e := p.getExecQuerier(dbTx)
	_, err := e.Exec(ctx, addClaimSQL, claim.NetworkID, claim.Index, claim.OriginalNetwork, claim.OriginalAddress, claim.Amount.String(), claim.DestinationAddress, claim.BlockID, claim.TxHash)
	return err
}

// GetTokenMetadata gets the metadata of the dedicated token.
func (p *PostgresStorage) GetTokenMetadata(ctx context.Context, networkID, destNet uint, originalTokenAddr common.Address, dbTx pgx.Tx) ([]byte, error) {
	var metadata []byte
	getMetadataSQL := fmt.Sprintf("SELECT metadata from sync.deposit%[1]v WHERE network_id = $1 AND orig_addr = $2 AND dest_net = $3 AND metadata IS NOT NULL LIMIT 1", p.tableSuffix)
	e := p.getExecQuerier(dbTx)
	err := e.QueryRow(ctx, getMetadataSQL, networkID, originalTokenAddr, destNet).Scan(&metadata)
	return metadata, err
}

// AddTokenWrapped adds new wrapped token to the storage.
func (p *PostgresStorage) AddTokenWrapped(ctx context.Context, tokenWrapped *etherman.TokenWrapped, dbTx pgx.Tx) error {
	metadata, err := p.GetTokenMetadata(ctx, tokenWrapped.OriginalNetwork, tokenWrapped.NetworkID, tokenWrapped.OriginalTokenAddress, dbTx)
	var tokenMetadata *etherman.TokenMetadata
	if err != nil {
		if err != pgx.ErrNoRows {
			return err
		}
		// if err == pgx.ErrNoRows, this is due to missing the related deposit in the opposite network in fast sync mode.
		// ref: https://github.com/0xPolygonHermez/zkevm-bridge-service/issues/230
		tokenMetadata = &etherman.TokenMetadata{}
	} else {
		tokenMetadata, err = getDecodedToken(metadata)
		if err != nil {
			return err
		}
	}

	addTokenWrappedSQL := fmt.Sprintf(`
		INSERT INTO sync.token_wrapped%[1]v (network_id, orig_net, orig_token_addr, wrapped_token_addr, block_id, name, symbol, decimals)
		VALUES ($1, $2, $3, $4, $5, $6, $7, $8)`, p.tableSuffix)
	e := p.getExecQuerier(dbTx)
	_, err = e.Exec(ctx, addTokenWrappedSQL, tokenWrapped.NetworkID, tokenWrapped.OriginalNetwork, tokenWrapped.OriginalTokenAddress,
		tokenWrapped.WrappedTokenAddress, tokenWrapped.BlockID, tokenMetadata.Name, tokenMetadata.Symbol, tokenMetadata.Decimals)
	return err
}

// Reset resets the state to a block for the given DB tx.
func (p *PostgresStorage) Reset(ctx context.Context, blockNumber uint64, networkID uint, dbTx pgx.Tx) error {
	resetSQL := fmt.Sprintf("DELETE FROM sync.block%[1]v WHERE block_num > $1 AND network_id = $2", p.tableSuffix)
	e := p.getExecQuerier(dbTx)
	_, err := e.Exec(ctx, resetSQL, blockNumber, networkID)
	return err
}

// GetPreviousBlock gets the offset previous L1 block respect to latest.
func (p *PostgresStorage) GetPreviousBlock(ctx context.Context, networkID uint, offset uint64, dbTx pgx.Tx) (*etherman.Block, error) {
	var block etherman.Block
	getPreviousBlockSQL := fmt.Sprintf("SELECT block_num, block_hash, parent_hash, network_id, received_at FROM sync.block%[1]v WHERE network_id = $1 ORDER BY block_num DESC LIMIT 1 OFFSET $2", p.tableSuffix)
	e := p.getExecQuerier(dbTx)
	err := e.QueryRow(ctx, getPreviousBlockSQL, networkID, offset).Scan(&block.BlockNumber, &block.BlockHash, &block.ParentHash, &block.NetworkID, &block.ReceivedAt)
	if errors.Is(err, pgx.ErrNoRows) {
		return nil, gerror.ErrStorageNotFound
	}
	return &block, err
}

// GetNumberDeposits gets the number of  deposits.
func (p *PostgresStorage) GetNumberDeposits(ctx context.Context, networkID uint, blockNumber uint64, dbTx pgx.Tx) (uint64, error) {
	var nDeposits int64
	getNumDepositsSQL := fmt.Sprintf("SELECT coalesce(MAX(deposit_cnt), -1) FROM sync.deposit%[1]v as d INNER JOIN sync.block%[1]v as b ON d.network_id = b.network_id AND d.block_id = b.id WHERE d.network_id = $1 AND b.block_num <= $2", p.tableSuffix)
	err := p.getExecQuerier(dbTx).QueryRow(ctx, getNumDepositsSQL, networkID, blockNumber).Scan(&nDeposits)
	return uint64(nDeposits + 1), err
}

// AddTrustedGlobalExitRoot adds new global exit root which comes from the trusted sequencer.
func (p *PostgresStorage) AddTrustedGlobalExitRoot(ctx context.Context, trustedExitRoot *etherman.GlobalExitRoot, dbTx pgx.Tx) (bool, error) {
	addTrustedGerSQL := fmt.Sprintf(`
		INSERT INTO sync.exit_root%[1]v (block_id, global_exit_root, exit_roots) 
		VALUES (0, $1, $2)
		ON CONFLICT ON CONSTRAINT UC DO NOTHING;`, p.tableSuffix)
	res, err := p.getExecQuerier(dbTx).Exec(ctx, addTrustedGerSQL, trustedExitRoot.GlobalExitRoot, pq.Array([][]byte{trustedExitRoot.ExitRoots[0][:], trustedExitRoot.ExitRoots[1][:]}))
	return res.RowsAffected() > 0, err
}

// GetClaim gets a specific claim from the storage.
func (p *PostgresStorage) GetClaim(ctx context.Context, depositCount, networkID uint, dbTx pgx.Tx) (*etherman.Claim, error) {
	var (
		claim  etherman.Claim
		amount string
	)
	getClaimSQL := fmt.Sprintf(`
		SELECT index, orig_net, orig_addr, amount, dest_addr, block_id, c.network_id, tx_hash, b.received_at
		FROM sync.claim%[1]v as c INNER JOIN sync.block%[1]v as b ON c.network_id = b.network_id AND c.block_id = b.id
		WHERE index = $1 AND c.network_id = $2`, p.tableSuffix)
	err := p.getExecQuerier(dbTx).QueryRow(ctx, getClaimSQL, depositCount, networkID).Scan(&claim.Index, &claim.OriginalNetwork, &claim.OriginalAddress, &amount, &claim.DestinationAddress, &claim.BlockID, &claim.NetworkID, &claim.TxHash, &claim.Time)
	if errors.Is(err, pgx.ErrNoRows) {
		return nil, gerror.ErrStorageNotFound
	}
	claim.Amount, _ = new(big.Int).SetString(amount, 10) //nolint:gomnd
	return &claim, err
}

// GetDeposit gets a specific deposit from the storage.
func (p *PostgresStorage) GetDeposit(ctx context.Context, depositCounterUser uint, networkID uint, dbTx pgx.Tx) (*etherman.Deposit, error) {
	var (
		deposit etherman.Deposit
		amount  string
	)
	getDepositSQL := fmt.Sprintf(`
		SELECT leaf_type, orig_net, orig_addr, amount, dest_net, dest_addr, deposit_cnt, block_id, b.block_num, d.network_id, tx_hash, metadata, ready_for_claim
		FROM sync.deposit%[1]v as d INNER JOIN sync.block%[1]v as b ON d.network_id = b.network_id AND d.block_id = b.id
		WHERE d.network_id = $1 AND deposit_cnt = $2`, p.tableSuffix)
	err := p.getExecQuerier(dbTx).QueryRow(ctx, getDepositSQL, networkID, depositCounterUser).Scan(
		&deposit.LeafType, &deposit.OriginalNetwork, &deposit.OriginalAddress, &amount, &deposit.DestinationNetwork, &deposit.DestinationAddress,
		&deposit.DepositCount, &deposit.BlockID, &deposit.BlockNumber, &deposit.NetworkID, &deposit.TxHash, &deposit.Metadata, &deposit.ReadyForClaim)
	if errors.Is(err, pgx.ErrNoRows) {
		return nil, gerror.ErrStorageNotFound
	}
	deposit.Amount, _ = new(big.Int).SetString(amount, 10) //nolint:gomnd

	return &deposit, err
}

// GetLatestExitRoot gets the latest global exit root.
func (p *PostgresStorage) GetLatestExitRoot(ctx context.Context, isRollup bool, dbTx pgx.Tx) (*etherman.GlobalExitRoot, error) {
	if !isRollup {
		return p.GetLatestTrustedExitRoot(ctx, dbTx)
	}

	return p.GetLatestL1SyncedExitRoot(ctx, dbTx)
}

// GetLatestL1SyncedExitRoot gets the latest L1 synced global exit root.
func (p *PostgresStorage) GetLatestL1SyncedExitRoot(ctx context.Context, dbTx pgx.Tx) (*etherman.GlobalExitRoot, error) {
	var (
		ger       etherman.GlobalExitRoot
		exitRoots [][]byte
	)
	getLatestL1SyncedExitRootSQL := fmt.Sprintf("SELECT block_id, global_exit_root, exit_roots FROM sync.exit_root%[1]v WHERE block_id > 0 ORDER BY id DESC LIMIT 1", p.tableSuffix)
	err := p.getExecQuerier(dbTx).QueryRow(ctx, getLatestL1SyncedExitRootSQL).Scan(&ger.BlockID, &ger.GlobalExitRoot, pq.Array(&exitRoots))
	if err != nil {
		if errors.Is(err, pgx.ErrNoRows) {
			return &ger, gerror.ErrStorageNotFound
		}
		return nil, err
	}
	ger.ExitRoots = []common.Hash{common.BytesToHash(exitRoots[0]), common.BytesToHash(exitRoots[1])}
	return &ger, nil
}

// GetLatestTrustedExitRoot gets the latest trusted global exit root.
func (p *PostgresStorage) GetLatestTrustedExitRoot(ctx context.Context, dbTx pgx.Tx) (*etherman.GlobalExitRoot, error) {
	var (
		ger       etherman.GlobalExitRoot
		exitRoots [][]byte
	)
	getLatestTrustedExitRootSQL := fmt.Sprintf("SELECT global_exit_root, exit_roots FROM sync.exit_root%[1]v WHERE block_id = 0 ORDER BY id DESC LIMIT 1", p.tableSuffix)
	err := p.getExecQuerier(dbTx).QueryRow(ctx, getLatestTrustedExitRootSQL).Scan(&ger.GlobalExitRoot, pq.Array(&exitRoots))
	if err != nil {
		if errors.Is(err, pgx.ErrNoRows) {
			return nil, gerror.ErrStorageNotFound
		}
		return nil, err
	}
	ger.ExitRoots = []common.Hash{common.BytesToHash(exitRoots[0]), common.BytesToHash(exitRoots[1])}
	return &ger, nil
}

// GetTokenWrapped gets a specific wrapped token.
func (p *PostgresStorage) GetTokenWrapped(ctx context.Context, originalNetwork uint, originalTokenAddress common.Address, dbTx pgx.Tx) (*etherman.TokenWrapped, error) {
	getWrappedTokenSQL := fmt.Sprintf("SELECT network_id, orig_net, orig_token_addr, wrapped_token_addr, block_id, name, symbol, decimals FROM sync.token_wrapped%[1]v WHERE orig_net = $1 AND orig_token_addr = $2", p.tableSuffix)

	var token etherman.TokenWrapped
	err := p.getExecQuerier(dbTx).QueryRow(ctx, getWrappedTokenSQL, originalNetwork, originalTokenAddress).Scan(&token.NetworkID, &token.OriginalNetwork,
		&token.OriginalTokenAddress, &token.WrappedTokenAddress, &token.BlockID, &token.Name, &token.Symbol, &token.Decimals)
	if errors.Is(err, pgx.ErrNoRows) {
		return nil, gerror.ErrStorageNotFound
	}

	// this is due to missing the related deposit in the opposite network in fast sync mode.
	// ref: https://github.com/0xPolygonHermez/zkevm-bridge-service/issues/230
	if token.Symbol == "" {
		metadata, err := p.GetTokenMetadata(ctx, token.OriginalNetwork, token.NetworkID, token.OriginalTokenAddress, dbTx)
		var tokenMetadata *etherman.TokenMetadata
		if err != nil {
			if err != pgx.ErrNoRows {
				return nil, err
			}
		} else {
			tokenMetadata, err = getDecodedToken(metadata)
			if err != nil {
				return nil, err
			}
			updateWrappedTokenSQL := fmt.Sprintf("UPDATE sync.token_wrapped%[1]v SET name = $3, symbol = $4, decimals = $5  WHERE orig_net = $1 AND orig_token_addr = $2", p.tableSuffix) //nolint: gosec
			_, err = p.getExecQuerier(dbTx).Exec(ctx, updateWrappedTokenSQL, originalNetwork, originalTokenAddress, tokenMetadata.Name, tokenMetadata.Symbol, tokenMetadata.Decimals)
			if err != nil {
				return nil, err
			}
			token.Name, token.Symbol, token.Decimals = tokenMetadata.Name, tokenMetadata.Symbol, tokenMetadata.Decimals
		}
	}
	return &token, err
}

// GetDepositCountByRoot gets the deposit count by the root.
func (p *PostgresStorage) GetDepositCountByRoot(ctx context.Context, root []byte, network uint8, dbTx pgx.Tx) (uint, error) {
	var depositCount uint
	getDepositCountByRootSQL := fmt.Sprintf("SELECT deposit_cnt FROM mt.root%[1]v WHERE root = $1 AND network = $2", p.tableSuffix)
	err := p.getExecQuerier(dbTx).QueryRow(ctx, getDepositCountByRootSQL, root, network).Scan(&depositCount)
	if errors.Is(err, pgx.ErrNoRows) {
		return 0, gerror.ErrStorageNotFound
	}
	return depositCount, nil
}

// GetRoot gets root by the deposit count from the merkle tree.
func (p *PostgresStorage) GetRoot(ctx context.Context, depositCnt uint, network uint, dbTx pgx.Tx) ([]byte, error) {
	var root []byte
	getRootByDepositCntSQL := fmt.Sprintf("SELECT root FROM mt.root%[1]v WHERE deposit_cnt = $1 AND network = $2", p.tableSuffix)
	err := p.getExecQuerier(dbTx).QueryRow(ctx, getRootByDepositCntSQL, depositCnt, network).Scan(&root)
	if errors.Is(err, pgx.ErrNoRows) {
		return nil, gerror.ErrStorageNotFound
	}
	return root, err
}

// SetRoot store the root with deposit count to the storage.
func (p *PostgresStorage) SetRoot(ctx context.Context, root []byte, depositID uint64, depositCnt uint, network uint, dbTx pgx.Tx) error {
	setRootSQL := fmt.Sprintf("INSERT INTO mt.root%[1]v (root, deposit_id, deposit_cnt, network) VALUES ($1, $2, $3, $4);", p.tableSuffix)
	_, err := p.getExecQuerier(dbTx).Exec(ctx, setRootSQL, root, depositID, depositCnt, network)
	return err
}

// Get gets value of key from the merkle tree.
func (p *PostgresStorage) Get(ctx context.Context, key []byte, dbTx pgx.Tx) ([][]byte, error) {
	getValueByKeySQL := fmt.Sprintf("SELECT value FROM mt.rht%[1]v WHERE key = $1", p.tableSuffix)
	var data [][]byte
	err := p.getExecQuerier(dbTx).QueryRow(ctx, getValueByKeySQL, key).Scan(pq.Array(&data))
	if errors.Is(err, pgx.ErrNoRows) {
		return nil, gerror.ErrStorageNotFound
	}
	return data, err
}

// Set inserts a key-value pair into the db.
// If record with such a key already exists its assumed that the value is correct,
// because it's a reverse hash table, and the key is a hash of the value
func (p *PostgresStorage) Set(ctx context.Context, key []byte, value [][]byte, depositID uint64, dbTx pgx.Tx) error {
	setNodeSQL := fmt.Sprintf("INSERT INTO mt.rht%[1]v (deposit_id, key, value) VALUES ($1, $2, $3)", p.tableSuffix)
	_, err := p.getExecQuerier(dbTx).Exec(ctx, setNodeSQL, depositID, key, pq.Array(value))
	return err
}

// BulkSet is similar to Set, but it inserts multiple key-value pairs into the db.
func (p *PostgresStorage) BulkSet(ctx context.Context, rows [][]interface{}, dbTx pgx.Tx) error {
	_, err := p.getExecQuerier(dbTx).CopyFrom(ctx, pgx.Identifier{"mt", "rht" + p.tableSuffix}, []string{"key", "value", "deposit_id"}, pgx.CopyFromRows(rows))
	return err
}

// GetLastDepositCount gets the last deposit count from the merkle tree.
func (p *PostgresStorage) GetLastDepositCount(ctx context.Context, network uint, dbTx pgx.Tx) (uint, error) {
	var depositCnt int64
	getLastDepositCountSQL := fmt.Sprintf("SELECT coalesce(MAX(deposit_cnt), -1) FROM mt.root%[1]v WHERE network = $1", p.tableSuffix)
	err := p.getExecQuerier(dbTx).QueryRow(ctx, getLastDepositCountSQL, network).Scan(&depositCnt)
	if err != nil {
		return 0, nil
	}
	if depositCnt < 0 {
		return 0, gerror.ErrStorageNotFound
	}
	return uint(depositCnt), nil
}

// GetClaimCount gets the claim count for the destination address.
func (p *PostgresStorage) GetClaimCount(ctx context.Context, destAddr string, dbTx pgx.Tx) (uint64, error) {
	getClaimCountSQL := fmt.Sprintf("SELECT COUNT(*) FROM sync.claim%[1]v WHERE dest_addr = $1", p.tableSuffix)
	var claimCount uint64
	err := p.getExecQuerier(dbTx).QueryRow(ctx, getClaimCountSQL, common.FromHex(destAddr)).Scan(&claimCount)
	if errors.Is(err, pgx.ErrNoRows) {
		return 0, gerror.ErrStorageNotFound
	}
	return claimCount, err
}

// GetClaims gets the claim list which be smaller than index.
func (p *PostgresStorage) GetClaims(ctx context.Context, destAddr string, limit uint, offset uint, dbTx pgx.Tx) ([]*etherman.Claim, error) {
	getClaimsSQL := fmt.Sprintf("SELECT index, orig_net, orig_addr, amount, dest_addr, block_id, network_id, tx_hash FROM sync.claim%[1]v WHERE dest_addr = $1 ORDER BY block_id DESC LIMIT $2 OFFSET $3", p.tableSuffix)
	rows, err := p.getExecQuerier(dbTx).Query(ctx, getClaimsSQL, common.FromHex(destAddr), limit, offset)
	if err != nil {
		return nil, err
	}
	claims := make([]*etherman.Claim, 0, len(rows.RawValues()))

	for rows.Next() {
		var (
			claim  etherman.Claim
			amount string
		)
		err = rows.Scan(&claim.Index, &claim.OriginalNetwork, &claim.OriginalAddress, &amount, &claim.DestinationAddress, &claim.BlockID, &claim.NetworkID, &claim.TxHash)
		if err != nil {
			return nil, err
		}
		claim.Amount, _ = new(big.Int).SetString(amount, 10) //nolint:gomnd
		claims = append(claims, &claim)
	}
	return claims, nil
}

// GetDeposits gets the deposit list which be smaller than depositCount.
func (p *PostgresStorage) GetDeposits(ctx context.Context, destAddr string, limit uint, offset uint, dbTx pgx.Tx) ([]*etherman.Deposit, error) {
	getDepositsSQL := fmt.Sprintf(`
		SELECT d.id, leaf_type, orig_net, orig_addr, amount, dest_net, dest_addr, deposit_cnt, block_id, b.block_num, d.network_id, tx_hash, metadata, ready_for_claim, b.received_at
		FROM sync.deposit%[1]v as d INNER JOIN sync.block%[1]v as b ON d.network_id = b.network_id AND d.block_id = b.id
		WHERE dest_addr = $1
		ORDER BY d.block_id DESC, d.deposit_cnt DESC LIMIT $2 OFFSET $3`, p.tableSuffix)
	rows, err := p.getExecQuerier(dbTx).Query(ctx, getDepositsSQL, common.FromHex(destAddr), limit, offset)
	if err != nil {
		return nil, err
	}

	deposits := make([]*etherman.Deposit, 0, len(rows.RawValues()))

	for rows.Next() {
		var (
			deposit etherman.Deposit
			amount  string
		)
		err = rows.Scan(&deposit.Id, &deposit.LeafType, &deposit.OriginalNetwork, &deposit.OriginalAddress, &amount, &deposit.DestinationNetwork, &deposit.DestinationAddress,
			&deposit.DepositCount, &deposit.BlockID, &deposit.BlockNumber, &deposit.NetworkID, &deposit.TxHash, &deposit.Metadata, &deposit.ReadyForClaim, &deposit.Time)
		if err != nil {
			return nil, err
		}
		deposit.Amount, _ = new(big.Int).SetString(amount, 10) //nolint:gomnd
		deposits = append(deposits, &deposit)
	}

	return deposits, nil
}

// GetPendingTransactions gets all the deposit transactions of a user that have not been claimed
func (p *PostgresStorage) GetPendingTransactions(ctx context.Context, destAddr string, limit uint, offset uint, dbTx pgx.Tx) ([]*etherman.Deposit, error) {
	getDepositsSQL := fmt.Sprintf(`SELECT d.id, leaf_type, orig_net, orig_addr, amount, dest_net, dest_addr, deposit_cnt, block_id, b.block_num, d.network_id, tx_hash, metadata, ready_for_claim, b.received_at
		FROM sync.deposit%[1]v as d INNER JOIN sync.block%[1]v as b ON d.network_id = b.network_id AND d.block_id = b.id
		WHERE dest_addr = $1 AND NOT EXISTS
			(SELECT 1 FROM sync.claim%[1]v as c WHERE c.index = d.deposit_cnt AND c.network_id = d.dest_net)
		ORDER BY d.block_id DESC, d.deposit_cnt DESC LIMIT $2 OFFSET $3`, p.tableSuffix)

	rows, err := p.getExecQuerier(dbTx).Query(ctx, getDepositsSQL, common.FromHex(destAddr), limit, offset)
	if err != nil {
		return nil, err
	}

	deposits := make([]*etherman.Deposit, 0, len(rows.RawValues()))

	for rows.Next() {
		var (
			deposit etherman.Deposit
			amount  string
		)
		err = rows.Scan(&deposit.Id, &deposit.LeafType, &deposit.OriginalNetwork, &deposit.OriginalAddress, &amount, &deposit.DestinationNetwork, &deposit.DestinationAddress,
			&deposit.DepositCount, &deposit.BlockID, &deposit.BlockNumber, &deposit.NetworkID, &deposit.TxHash, &deposit.Metadata, &deposit.ReadyForClaim, &deposit.Time)
		if err != nil {
			return nil, err
		}
		deposit.Amount, _ = new(big.Int).SetString(amount, 10) //nolint:gomnd
		deposits = append(deposits, &deposit)
	}

	return deposits, nil
}

// GetNotReadyTransactions returns all the deposit transactions with ready_for_claim = false
func (p *PostgresStorage) GetNotReadyTransactions(ctx context.Context, limit uint, offset uint, dbTx pgx.Tx) ([]*etherman.Deposit, error) {
	getDepositsSQL := fmt.Sprintf(`SELECT d.id, leaf_type, orig_net, orig_addr, amount, dest_net, dest_addr, deposit_cnt, block_id, b.block_num, d.network_id, tx_hash, metadata, ready_for_claim, b.received_at
		FROM sync.deposit%[1]v as d INNER JOIN sync.block%[1]v as b ON d.network_id = b.network_id AND d.block_id = b.id
		WHERE ready_for_claim = false
		ORDER BY d.block_id DESC, d.deposit_cnt DESC LIMIT $1 OFFSET $2`, p.tableSuffix)

	rows, err := p.getExecQuerier(dbTx).Query(ctx, getDepositsSQL, limit, offset)
	if err != nil {
		return nil, err
	}

	deposits := make([]*etherman.Deposit, 0, len(rows.RawValues()))

	for rows.Next() {
		var (
			deposit etherman.Deposit
			amount  string
		)
		err = rows.Scan(&deposit.Id, &deposit.LeafType, &deposit.OriginalNetwork, &deposit.OriginalAddress, &amount, &deposit.DestinationNetwork, &deposit.DestinationAddress,
			&deposit.DepositCount, &deposit.BlockID, &deposit.BlockNumber, &deposit.NetworkID, &deposit.TxHash, &deposit.Metadata, &deposit.ReadyForClaim, &deposit.Time)
		if err != nil {
			return nil, err
		}
		deposit.Amount, _ = new(big.Int).SetString(amount, 10) //nolint:gomnd
		deposits = append(deposits, &deposit)
	}

	return deposits, nil
}

// GetDepositCount gets the deposit count for the destination address.
func (p *PostgresStorage) GetDepositCount(ctx context.Context, destAddr string, dbTx pgx.Tx) (uint64, error) {
	getDepositCountSQL := fmt.Sprintf("SELECT COUNT(*) FROM sync.deposit%[1]v WHERE dest_addr = $1", p.tableSuffix)
	var depositCount uint64
	err := p.getExecQuerier(dbTx).QueryRow(ctx, getDepositCountSQL, common.FromHex(destAddr)).Scan(&depositCount)
	return depositCount, err
}

// UpdateBlocksForTesting updates the hash of blocks.
func (p *PostgresStorage) UpdateBlocksForTesting(ctx context.Context, networkID uint, blockNum uint64, dbTx pgx.Tx) error {
	updateBlocksSQL := fmt.Sprintf("UPDATE sync.block%[1]v SET block_hash = SUBSTRING(block_hash FROM 1 FOR LENGTH(block_hash)-1) || '\x61' WHERE network_id = $1 AND block_num >= $2", p.tableSuffix)
	_, err := p.getExecQuerier(dbTx).Exec(ctx, updateBlocksSQL, networkID, blockNum)
	return err
}

// GetL1Deposits get the L1 deposits remain to be ready_for_claim
func (p *PostgresStorage) GetL1Deposits(ctx context.Context, exitRoot []byte, dbTx pgx.Tx) ([]*etherman.Deposit, error) {
	updateDepositsStatusSQL := fmt.Sprintf(`Select leaf_type, orig_net, orig_addr, amount, dest_net, dest_addr, deposit_cnt, block_id, network_id, tx_hash, metadata, ready_for_claim FROM sync.deposit%[1]v WHERE deposit_cnt <=
			(SELECT deposit_cnt FROM mt.root%[1]v WHERE root = $1 AND network = 0) 
			AND network_id = 0 AND ready_for_claim = false`, p.tableSuffix)
	rows, err := p.getExecQuerier(dbTx).Query(ctx, updateDepositsStatusSQL, exitRoot)
	if err != nil {
		return nil, err
	}

	deposits := make([]*etherman.Deposit, 0, len(rows.RawValues()))
	for rows.Next() {
		var (
			deposit etherman.Deposit
			amount  string
		)
		err = rows.Scan(&deposit.LeafType, &deposit.OriginalNetwork, &deposit.OriginalAddress, &amount, &deposit.DestinationNetwork, &deposit.DestinationAddress,
			&deposit.DepositCount, &deposit.BlockID, &deposit.NetworkID, &deposit.TxHash, &deposit.Metadata, &deposit.ReadyForClaim)
		if err != nil {
			return nil, err
		}
		deposit.Amount, _ = new(big.Int).SetString(amount, 10) //nolint:gomnd
		deposits = append(deposits, &deposit)
	}
	return deposits, nil
}

// UpdateL1DepositsStatus updates the ready_for_claim status of L1 deposits.
func (p *PostgresStorage) UpdateL1DepositsStatus(ctx context.Context, exitRoot []byte, eventTime time.Time, dbTx pgx.Tx) ([]*etherman.Deposit, error) {
	updateDepositsStatusSQL := fmt.Sprintf(`UPDATE sync.deposit%[1]v SET ready_for_claim = true, ready_time = $1 
		WHERE deposit_cnt <=
			(SELECT deposit_cnt FROM mt.root%[1]v WHERE root = $2 AND network = 0) 
			AND network_id = 0 AND ready_for_claim = false
			RETURNING leaf_type, orig_net, orig_addr, amount, dest_net, dest_addr, deposit_cnt, block_id, network_id, tx_hash, metadata, ready_for_claim;`, p.tableSuffix)
	rows, err := p.getExecQuerier(dbTx).Query(ctx, updateDepositsStatusSQL, eventTime, exitRoot)
	if err != nil {
		return nil, err
	}

	deposits := make([]*etherman.Deposit, 0, len(rows.RawValues()))
	for rows.Next() {
		var (
			deposit etherman.Deposit
			amount  string
		)
		err = rows.Scan(&deposit.LeafType, &deposit.OriginalNetwork, &deposit.OriginalAddress, &amount, &deposit.DestinationNetwork, &deposit.DestinationAddress,
			&deposit.DepositCount, &deposit.BlockID, &deposit.NetworkID, &deposit.TxHash, &deposit.Metadata, &deposit.ReadyForClaim)
		if err != nil {
			return nil, err
		}
		deposit.Amount, _ = new(big.Int).SetString(amount, 10) //nolint:gomnd
		deposits = append(deposits, &deposit)
	}
	return deposits, nil
}

func (p *PostgresStorage) UpdateL1DepositStatus(ctx context.Context, depositCount uint, eventTime time.Time, dbTx pgx.Tx) error {
	updateDepositStatusSQL := fmt.Sprintf(`UPDATE sync.deposit%[1]v SET ready_for_claim = true, ready_time = $1 
		WHERE deposit_cnt = $2 And network_id = 0`, p.tableSuffix)
	_, err := p.getExecQuerier(dbTx).Exec(ctx, updateDepositStatusSQL, eventTime, depositCount)
	return err
}

// UpdateL2DepositsStatus updates the ready_for_claim status of L2 deposits.
func (p *PostgresStorage) UpdateL2DepositsStatus(ctx context.Context, exitRoot []byte, eventTime time.Time, networkID uint, dbTx pgx.Tx) error {
	updateDepositsStatusSQL := fmt.Sprintf(`UPDATE sync.deposit%[1]v SET ready_for_claim = true, ready_time = $1
		WHERE deposit_cnt <=
			(SELECT deposit_cnt FROM mt.root%[1]v WHERE root = $2 AND network = $3)
			AND network_id = $3 AND ready_for_claim = false;`, p.tableSuffix)
	_, err := p.getExecQuerier(dbTx).Exec(ctx, updateDepositsStatusSQL, eventTime, exitRoot, networkID)
	return err
}

// AddClaimTx adds a claim monitored transaction to the storage.
func (p *PostgresStorage) AddClaimTx(ctx context.Context, mTx ctmtypes.MonitoredTx, dbTx pgx.Tx) error {
<<<<<<< HEAD
	addMonitoredTxSQL := fmt.Sprintf(`INSERT INTO sync.monitored_txs%[1]v 
		(id, block_id, from_addr, to_addr, nonce, value, data, gas, status, history, created_at, updated_at)
		VALUES ($1, $2, $3, $4, $5, $6, $7, $8, $9, $10, $11, $12)`, p.tableSuffix)
	_, err := p.getExecQuerier(dbTx).Exec(ctx, addMonitoredTxSQL, mTx.ID, mTx.BlockID, mTx.From, mTx.To, mTx.Nonce, mTx.Value.String(), mTx.Data, mTx.Gas, mTx.Status, pq.Array(mTx.HistoryHashSlice()), time.Now().UTC(), time.Now().UTC())
=======
	const addMonitoredTxSQL = `INSERT INTO sync.monitored_txs 
		(deposit_id, from_addr, to_addr, nonce, value, data, gas, status, history, created_at, updated_at)
		VALUES ($1, $2, $3, $4, $5, $6, $7, $8, $9, $10, $11)`
	_, err := p.getExecQuerier(dbTx).Exec(ctx, addMonitoredTxSQL, mTx.DepositID, mTx.From, mTx.To, mTx.Nonce, mTx.Value.String(), mTx.Data, mTx.Gas, mTx.Status, pq.Array(mTx.HistoryHashSlice()), time.Now().UTC(), time.Now().UTC())
>>>>>>> 7d3d3bbe
	return err
}

// UpdateClaimTx updates a claim monitored transaction in the storage.
func (p *PostgresStorage) UpdateClaimTx(ctx context.Context, mTx ctmtypes.MonitoredTx, dbTx pgx.Tx) error {
<<<<<<< HEAD
	updateMonitoredTxSQL := fmt.Sprintf(`UPDATE sync.monitored_txs%[1]v 
		SET block_id = $2
		, from_addr = $3
		, to_addr = $4
		, nonce = $5
		, value = $6
		, data = $7
		, gas = $8
		, status = $9
		, history = $10
		, updated_at = $11
		WHERE id = $1`, p.tableSuffix)
	_, err := p.getExecQuerier(dbTx).Exec(ctx, updateMonitoredTxSQL, mTx.ID, mTx.BlockID, mTx.From, mTx.To, mTx.Nonce, mTx.Value.String(), mTx.Data, mTx.Gas, mTx.Status, pq.Array(mTx.HistoryHashSlice()), time.Now().UTC())
=======
	const updateMonitoredTxSQL = `UPDATE sync.monitored_txs 
		SET from_addr = $2
		, to_addr = $3
		, nonce = $4
		, value = $5
		, data = $6
		, gas = $7
		, status = $8
		, history = $9
		, updated_at = $10
		WHERE deposit_id = $1`
	_, err := p.getExecQuerier(dbTx).Exec(ctx, updateMonitoredTxSQL, mTx.DepositID, mTx.From, mTx.To, mTx.Nonce, mTx.Value.String(), mTx.Data, mTx.Gas, mTx.Status, pq.Array(mTx.HistoryHashSlice()), time.Now().UTC())
>>>>>>> 7d3d3bbe
	return err
}

// GetClaimTxsByStatus gets the monitored transactions by status.
func (p *PostgresStorage) GetClaimTxsByStatus(ctx context.Context, statuses []ctmtypes.MonitoredTxStatus, dbTx pgx.Tx) ([]ctmtypes.MonitoredTx, error) {
<<<<<<< HEAD
	getMonitoredTxsSQL := fmt.Sprintf("SELECT * FROM sync.monitored_txs%[1]v WHERE status = ANY($1) ORDER BY created_at ASC", p.tableSuffix)
=======
	const getMonitoredTxsSQL = "SELECT deposit_id, from_addr, to_addr, nonce, value, data, gas, status, history, created_at, updated_at FROM sync.monitored_txs WHERE status = ANY($1) ORDER BY created_at ASC"
>>>>>>> 7d3d3bbe
	rows, err := p.getExecQuerier(dbTx).Query(ctx, getMonitoredTxsSQL, pq.Array(statuses))
	if errors.Is(err, pgx.ErrNoRows) {
		return []ctmtypes.MonitoredTx{}, nil
	} else if err != nil {
		return nil, err
	}

	mTxs := make([]ctmtypes.MonitoredTx, 0, len(rows.RawValues()))
	for rows.Next() {
		var (
			value   string
			history [][]byte
		)
		mTx := ctmtypes.MonitoredTx{}
		err = rows.Scan(&mTx.DepositID, &mTx.From, &mTx.To, &mTx.Nonce, &value, &mTx.Data, &mTx.Gas, &mTx.Status, pq.Array(&history), &mTx.CreatedAt, &mTx.UpdatedAt)
		if err != nil {
			return mTxs, err
		}
		mTx.Value, _ = new(big.Int).SetString(value, 10) //nolint:gomnd
		mTx.History = make(map[common.Hash]bool)
		for _, h := range history {
			mTx.History[common.BytesToHash(h)] = true
		}
		mTxs = append(mTxs, mTx)
	}

	return mTxs, nil
}

func (p *PostgresStorage) GetClaimTxsByStatusWithLimit(ctx context.Context, statuses []ctmtypes.MonitoredTxStatus, limit uint, offset uint, dbTx pgx.Tx) ([]ctmtypes.MonitoredTx, error) {
	getMonitoredTxsSQL := fmt.Sprintf("SELECT * FROM sync.monitored_txs%[1]v WHERE status = ANY($1) ORDER BY created_at DESC LIMIT $2 OFFSET $3", p.tableSuffix)
	rows, err := p.getExecQuerier(dbTx).Query(ctx, getMonitoredTxsSQL, pq.Array(statuses), limit, offset)
	if errors.Is(err, pgx.ErrNoRows) {
		return []ctmtypes.MonitoredTx{}, nil
	} else if err != nil {
		return nil, err
	}

	mTxs := make([]ctmtypes.MonitoredTx, 0, len(rows.RawValues()))
	for rows.Next() {
		var (
			value   string
			history [][]byte
		)
		mTx := ctmtypes.MonitoredTx{}
		err = rows.Scan(&mTx.ID, &mTx.BlockID, &mTx.From, &mTx.To, &mTx.Nonce, &value, &mTx.Data, &mTx.Gas, &mTx.Status, pq.Array(&history), &mTx.CreatedAt, &mTx.UpdatedAt)
		if err != nil {
			return mTxs, err
		}
		mTx.Value, _ = new(big.Int).SetString(value, 10) //nolint:gomnd
		mTx.History = make(map[common.Hash]bool)
		for _, h := range history {
			mTx.History[common.BytesToHash(h)] = true
		}
		mTxs = append(mTxs, mTx)
	}

	return mTxs, nil
}

// GetClaimTxById gets the monitored transactions by id (depositCount)
func (p *PostgresStorage) GetClaimTxById(ctx context.Context, id uint, dbTx pgx.Tx) (*ctmtypes.MonitoredTx, error) {
	getClaimSql := fmt.Sprintf("SELECT * FROM sync.monitored_txs%[1]v WHERE id = $1", p.tableSuffix)
	var (
		value   string
		history [][]byte
		mTx     = &ctmtypes.MonitoredTx{}
	)
	err := p.getExecQuerier(dbTx).QueryRow(ctx, getClaimSql, id).
		Scan(&mTx.ID, &mTx.BlockID, &mTx.From, &mTx.To, &mTx.Nonce, &value, &mTx.Data, &mTx.Gas, &mTx.Status, pq.Array(&history), &mTx.CreatedAt, &mTx.UpdatedAt)
	if err != nil {
		if errors.Is(err, pgx.ErrNoRows) {
			return nil, gerror.ErrStorageNotFound
		}
		return nil, err
	}
	mTx.Value, _ = new(big.Int).SetString(value, 10) //nolint:gomnd
	mTx.History = make(map[common.Hash]bool)
	for _, h := range history {
		mTx.History[common.BytesToHash(h)] = true
	}

	return mTx, nil
}

// UpdateDepositsStatusForTesting updates the ready_for_claim status of all deposits for testing.
func (p *PostgresStorage) UpdateDepositsStatusForTesting(ctx context.Context, dbTx pgx.Tx) error {
	updateDepositsStatusSQL := fmt.Sprintf("UPDATE sync.deposit%[1]v SET ready_for_claim = true;", p.tableSuffix)
	_, err := p.getExecQuerier(dbTx).Exec(ctx, updateDepositsStatusSQL)
	return err
}

// GetAllMainCoins returns all the coin info from the main_coins table
func (p *PostgresStorage) GetAllMainCoins(ctx context.Context, limit uint, offset uint, dbTx pgx.Tx) ([]*pb.CoinInfo, error) {
	getCoinsSQL := fmt.Sprintf(`SELECT symbol, name, decimals, encode(address, 'hex'), chain_id, network_id, logo_link
		FROM common.main_coins%[1]v WHERE is_deleted = false ORDER BY id LIMIT $1 OFFSET $2`, p.tableSuffix)
	rows, err := p.getExecQuerier(dbTx).Query(ctx, getCoinsSQL, limit, offset)
	if err != nil {
		return nil, err
	}

	var result []*pb.CoinInfo
	for rows.Next() {
		coin := &pb.CoinInfo{}
		err = rows.Scan(&coin.Symbol, &coin.Name, &coin.Decimals, &coin.Address, &coin.ChainId, &coin.NetworkId, &coin.LogoLink)
		if err != nil {
			log.Errorf("GetAllMainCoins scan row error[%v]", err)
			return nil, err
		}
		if coin.Address != "" {
			coin.Address = "0x" + coin.Address
		}
		result = append(result, coin)
	}
	return result, nil
}

// GetLatestReadyDeposits returns the latest deposit transactions with ready_for_claim = true
func (p *PostgresStorage) GetLatestReadyDeposits(ctx context.Context, networkID uint, limit uint, dbTx pgx.Tx) ([]*etherman.Deposit, error) {
	getDepositsSQL := fmt.Sprintf(`
		SELECT d.id, leaf_type, orig_net, orig_addr, amount, dest_net, dest_addr, deposit_cnt, block_id, b.block_num, d.network_id, tx_hash, metadata, ready_for_claim, b.received_at, ready_time
		FROM sync.deposit%[1]v as d INNER JOIN sync.block%[1]v as b ON d.network_id = b.network_id AND d.block_id = b.id
		WHERE d.network_id = $1 AND ready_for_claim = true AND ready_time IS NOT NULL
		ORDER BY d.deposit_cnt DESC LIMIT $2`, p.tableSuffix)

	rows, err := p.getExecQuerier(dbTx).Query(ctx, getDepositsSQL, networkID, limit)
	if err != nil {
		return nil, err
	}

	deposits := make([]*etherman.Deposit, 0, len(rows.RawValues()))

	for rows.Next() {
		var (
			deposit etherman.Deposit
			amount  string
		)
		err = rows.Scan(&deposit.Id, &deposit.LeafType, &deposit.OriginalNetwork, &deposit.OriginalAddress, &amount, &deposit.DestinationNetwork, &deposit.DestinationAddress,
			&deposit.DepositCount, &deposit.BlockID, &deposit.BlockNumber, &deposit.NetworkID, &deposit.TxHash, &deposit.Metadata, &deposit.ReadyForClaim, &deposit.Time, &deposit.ReadyTime)
		if err != nil {
			return nil, err
		}
		deposit.Amount, _ = new(big.Int).SetString(amount, 10) //nolint:gomnd
		deposits = append(deposits, &deposit)
	}

	return deposits, nil
}<|MERGE_RESOLUTION|>--- conflicted
+++ resolved
@@ -613,38 +613,16 @@
 
 // AddClaimTx adds a claim monitored transaction to the storage.
 func (p *PostgresStorage) AddClaimTx(ctx context.Context, mTx ctmtypes.MonitoredTx, dbTx pgx.Tx) error {
-<<<<<<< HEAD
 	addMonitoredTxSQL := fmt.Sprintf(`INSERT INTO sync.monitored_txs%[1]v 
-		(id, block_id, from_addr, to_addr, nonce, value, data, gas, status, history, created_at, updated_at)
-		VALUES ($1, $2, $3, $4, $5, $6, $7, $8, $9, $10, $11, $12)`, p.tableSuffix)
-	_, err := p.getExecQuerier(dbTx).Exec(ctx, addMonitoredTxSQL, mTx.ID, mTx.BlockID, mTx.From, mTx.To, mTx.Nonce, mTx.Value.String(), mTx.Data, mTx.Gas, mTx.Status, pq.Array(mTx.HistoryHashSlice()), time.Now().UTC(), time.Now().UTC())
-=======
-	const addMonitoredTxSQL = `INSERT INTO sync.monitored_txs 
 		(deposit_id, from_addr, to_addr, nonce, value, data, gas, status, history, created_at, updated_at)
-		VALUES ($1, $2, $3, $4, $5, $6, $7, $8, $9, $10, $11)`
+		VALUES ($1, $2, $3, $4, $5, $6, $7, $8, $9, $10, $11)`, p.tableSuffix)
 	_, err := p.getExecQuerier(dbTx).Exec(ctx, addMonitoredTxSQL, mTx.DepositID, mTx.From, mTx.To, mTx.Nonce, mTx.Value.String(), mTx.Data, mTx.Gas, mTx.Status, pq.Array(mTx.HistoryHashSlice()), time.Now().UTC(), time.Now().UTC())
->>>>>>> 7d3d3bbe
 	return err
 }
 
 // UpdateClaimTx updates a claim monitored transaction in the storage.
 func (p *PostgresStorage) UpdateClaimTx(ctx context.Context, mTx ctmtypes.MonitoredTx, dbTx pgx.Tx) error {
-<<<<<<< HEAD
 	updateMonitoredTxSQL := fmt.Sprintf(`UPDATE sync.monitored_txs%[1]v 
-		SET block_id = $2
-		, from_addr = $3
-		, to_addr = $4
-		, nonce = $5
-		, value = $6
-		, data = $7
-		, gas = $8
-		, status = $9
-		, history = $10
-		, updated_at = $11
-		WHERE id = $1`, p.tableSuffix)
-	_, err := p.getExecQuerier(dbTx).Exec(ctx, updateMonitoredTxSQL, mTx.ID, mTx.BlockID, mTx.From, mTx.To, mTx.Nonce, mTx.Value.String(), mTx.Data, mTx.Gas, mTx.Status, pq.Array(mTx.HistoryHashSlice()), time.Now().UTC())
-=======
-	const updateMonitoredTxSQL = `UPDATE sync.monitored_txs 
 		SET from_addr = $2
 		, to_addr = $3
 		, nonce = $4
@@ -654,19 +632,14 @@
 		, status = $8
 		, history = $9
 		, updated_at = $10
-		WHERE deposit_id = $1`
+		WHERE deposit_id = $1`, p.tableSuffix)
 	_, err := p.getExecQuerier(dbTx).Exec(ctx, updateMonitoredTxSQL, mTx.DepositID, mTx.From, mTx.To, mTx.Nonce, mTx.Value.String(), mTx.Data, mTx.Gas, mTx.Status, pq.Array(mTx.HistoryHashSlice()), time.Now().UTC())
->>>>>>> 7d3d3bbe
 	return err
 }
 
 // GetClaimTxsByStatus gets the monitored transactions by status.
 func (p *PostgresStorage) GetClaimTxsByStatus(ctx context.Context, statuses []ctmtypes.MonitoredTxStatus, dbTx pgx.Tx) ([]ctmtypes.MonitoredTx, error) {
-<<<<<<< HEAD
-	getMonitoredTxsSQL := fmt.Sprintf("SELECT * FROM sync.monitored_txs%[1]v WHERE status = ANY($1) ORDER BY created_at ASC", p.tableSuffix)
-=======
-	const getMonitoredTxsSQL = "SELECT deposit_id, from_addr, to_addr, nonce, value, data, gas, status, history, created_at, updated_at FROM sync.monitored_txs WHERE status = ANY($1) ORDER BY created_at ASC"
->>>>>>> 7d3d3bbe
+	getMonitoredTxsSQL := fmt.Sprintf("SELECT deposit_id, from_addr, to_addr, nonce, value, data, gas, status, history, created_at, updated_at FROM sync.monitored_txs%[1]v WHERE status = ANY($1) ORDER BY created_at ASC", p.tableSuffix)
 	rows, err := p.getExecQuerier(dbTx).Query(ctx, getMonitoredTxsSQL, pq.Array(statuses))
 	if errors.Is(err, pgx.ErrNoRows) {
 		return []ctmtypes.MonitoredTx{}, nil
@@ -697,7 +670,7 @@
 }
 
 func (p *PostgresStorage) GetClaimTxsByStatusWithLimit(ctx context.Context, statuses []ctmtypes.MonitoredTxStatus, limit uint, offset uint, dbTx pgx.Tx) ([]ctmtypes.MonitoredTx, error) {
-	getMonitoredTxsSQL := fmt.Sprintf("SELECT * FROM sync.monitored_txs%[1]v WHERE status = ANY($1) ORDER BY created_at DESC LIMIT $2 OFFSET $3", p.tableSuffix)
+	getMonitoredTxsSQL := fmt.Sprintf("SELECT deposit_id, from_addr, to_addr, nonce, value, data, gas, status, history, created_at, updated_at FROM sync.monitored_txs%[1]v WHERE status = ANY($1) ORDER BY created_at DESC LIMIT $2 OFFSET $3", p.tableSuffix)
 	rows, err := p.getExecQuerier(dbTx).Query(ctx, getMonitoredTxsSQL, pq.Array(statuses), limit, offset)
 	if errors.Is(err, pgx.ErrNoRows) {
 		return []ctmtypes.MonitoredTx{}, nil
@@ -712,7 +685,7 @@
 			history [][]byte
 		)
 		mTx := ctmtypes.MonitoredTx{}
-		err = rows.Scan(&mTx.ID, &mTx.BlockID, &mTx.From, &mTx.To, &mTx.Nonce, &value, &mTx.Data, &mTx.Gas, &mTx.Status, pq.Array(&history), &mTx.CreatedAt, &mTx.UpdatedAt)
+		err = rows.Scan(&mTx.DepositID, &mTx.From, &mTx.To, &mTx.Nonce, &value, &mTx.Data, &mTx.Gas, &mTx.Status, pq.Array(&history), &mTx.CreatedAt, &mTx.UpdatedAt)
 		if err != nil {
 			return mTxs, err
 		}
@@ -729,14 +702,14 @@
 
 // GetClaimTxById gets the monitored transactions by id (depositCount)
 func (p *PostgresStorage) GetClaimTxById(ctx context.Context, id uint, dbTx pgx.Tx) (*ctmtypes.MonitoredTx, error) {
-	getClaimSql := fmt.Sprintf("SELECT * FROM sync.monitored_txs%[1]v WHERE id = $1", p.tableSuffix)
+	getClaimSql := fmt.Sprintf("SELECT deposit_id, from_addr, to_addr, nonce, value, data, gas, status, history, created_at, updated_at FROM sync.monitored_txs%[1]v WHERE id = $1", p.tableSuffix)
 	var (
 		value   string
 		history [][]byte
 		mTx     = &ctmtypes.MonitoredTx{}
 	)
 	err := p.getExecQuerier(dbTx).QueryRow(ctx, getClaimSql, id).
-		Scan(&mTx.ID, &mTx.BlockID, &mTx.From, &mTx.To, &mTx.Nonce, &value, &mTx.Data, &mTx.Gas, &mTx.Status, pq.Array(&history), &mTx.CreatedAt, &mTx.UpdatedAt)
+		Scan(&mTx.DepositID, &mTx.From, &mTx.To, &mTx.Nonce, &value, &mTx.Data, &mTx.Gas, &mTx.Status, pq.Array(&history), &mTx.CreatedAt, &mTx.UpdatedAt)
 	if err != nil {
 		if errors.Is(err, pgx.ErrNoRows) {
 			return nil, gerror.ErrStorageNotFound
