--- conflicted
+++ resolved
@@ -54,14 +54,9 @@
 }
 
 // NewPostgresStorage creates a new Storage DB
-<<<<<<< HEAD
-func NewPostgresStorage(cfg Config) (*PostgresStorage, error) {
+func NewPostgresStorage(cfg Config, dbTxSize uint) (*PostgresStorage, error) {
 	log.Debugf("Create PostgresStorage with Config: %v\n", cfg)
 	config, err := pgxpool.ParseConfig(fmt.Sprintf("postgres://%s:%s@%s:%s/%s?pool_max_conns=%d", cfg.User, cfg.Password, cfg.Host, cfg.Port, cfg.Name, cfg.MaxConns))
-=======
-func NewPostgresStorage(cfg Config, dbTxSize uint) (*PostgresStorage, error) {
-	db, err := pgxpool.Connect(context.Background(), "postgres://"+cfg.User+":"+cfg.Password+"@"+cfg.Host+":"+cfg.Port+"/"+cfg.Name)
->>>>>>> 64fc76a1
 	if err != nil {
 		log.Errorf("Unable to parse DB config: %v\n", err)
 		return nil, err
