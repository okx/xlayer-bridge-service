--- conflicted
+++ resolved
@@ -208,13 +208,8 @@
 }
 
 // Reset resets the state to a block for the given DB tx.
-<<<<<<< HEAD
-func (p *PostgresStorage) Reset(ctx context.Context, blockNumber uint64, dbTx pgx.Tx) error {
-	const resetSQL = "DELETE FROM sync.block WHERE block_num > $1"
-=======
 func (p *PostgresStorage) Reset(ctx context.Context, blockNumber uint64, networkID uint, dbTx pgx.Tx) error {
-	const resetSQL = "DELETE FROM syncv2.block WHERE block_num > $1 AND network_id = $2"
->>>>>>> 658323ac
+	const resetSQL = "DELETE FROM sync.block WHERE block_num > $1 AND network_id = $2"
 	e := p.getExecQuerier(dbTx)
 	_, err := e.Exec(ctx, resetSQL, blockNumber, networkID)
 	return err
