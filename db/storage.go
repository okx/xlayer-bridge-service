package db

import (
	"context"

	"github.com/ethereum/go-ethereum/common"
	"github.com/hermeznetwork/hermez-bridge/db/pgstorage"
	"github.com/hermeznetwork/hermez-bridge/etherman"
	"github.com/hermeznetwork/hermez-bridge/gerror"
)

// Storage interface
type Storage interface {
	GetLastBlock(ctx context.Context, networkID uint) (*etherman.Block, error)
	AddBlock(ctx context.Context, block *etherman.Block) (uint64, error)
	GetPreviousBlock(ctx context.Context, networkID uint, offset uint64) (*etherman.Block, error)
	Reset(ctx context.Context, block *etherman.Block, networkID uint) error
	AddDeposit(ctx context.Context, deposit *etherman.Deposit) error
	GetDeposit(ctx context.Context, depositCounterUser uint, networkID uint) (*etherman.Deposit, error)
	Rollback(ctx context.Context, index uint) error
	BeginDBTransaction(ctx context.Context, index uint) error
	Commit(ctx context.Context, index uint) error
	AddExitRoot(ctx context.Context, exitRoot *etherman.GlobalExitRoot) error
	GetLatestExitRoot(ctx context.Context) (*etherman.GlobalExitRoot, error)
	AddClaim(ctx context.Context, claim *etherman.Claim) error
	AddTokenWrapped(ctx context.Context, tokeWrapped *etherman.TokenWrapped) error
	GetTokenWrapped(ctx context.Context, originalNetwork uint, originalTokenAddress common.Address) (*etherman.TokenWrapped, error)
	ConsolidateBatch(ctx context.Context, batch *etherman.Batch) error
	AddBatch(ctx context.Context, batch *etherman.Batch) error
	GetClaim(ctx context.Context, depositCounterUser uint, networkID uint) (*etherman.Claim, error)
	GetBatchByNumber(ctx context.Context, batchNumber uint64, networkID uint) (*etherman.Batch, error)
	GetNumberDeposits(ctx context.Context, networkID uint) (uint64, error)
}

// NewStorage creates a new Storage
func NewStorage(cfg Config, networksNumber uint) (Storage, error) {
	if cfg.Database == "postgres" {
		return pgstorage.NewPostgresStorage(pgstorage.Config{
			Name:     cfg.Name,
			User:     cfg.User,
			Password: cfg.Password,
			Host:     cfg.Host,
			Port:     cfg.Port,
<<<<<<< HEAD
			MaxConns: cfg.MaxConns,
		})
=======
		}, networksNumber)
>>>>>>> 64fc76a1
	}
	return nil, gerror.ErrStorageNotRegister
}

// RunMigrations will execute pending migrations if needed to keep
// the database updated with the latest changes
func RunMigrations(cfg Config) error {
	config := pgstorage.Config{
		Name:     cfg.Name,
		User:     cfg.User,
		Password: cfg.Password,
		Host:     cfg.Host,
		Port:     cfg.Port,
	}
	return pgstorage.RunMigrations(config)
}<|MERGE_RESOLUTION|>--- conflicted
+++ resolved
@@ -41,12 +41,8 @@
 			Password: cfg.Password,
 			Host:     cfg.Host,
 			Port:     cfg.Port,
-<<<<<<< HEAD
 			MaxConns: cfg.MaxConns,
-		})
-=======
 		}, networksNumber)
->>>>>>> 64fc76a1
 	}
 	return nil, gerror.ErrStorageNotRegister
 }
