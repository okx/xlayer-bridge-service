/**
* Bridge service.
**/

syntax = "proto3";
package bridge.v1;

import "google/api/annotations.proto";

option go_package = "github.com/0xPolygonHermez/zkevm-bridge-service/bridgetree/pb";

service BridgeService {
    // Getters
    /// Get api version
    rpc CheckAPI(CheckAPIRequest) returns (CheckAPIResponse) {
        option (google.api.http) = {
            get: "/api",
        };
    }

    /// Get bridges for the destination address both in L1 and L2
    rpc GetBridges(GetBridgesRequest) returns (GetBridgesResponse) {
        option (google.api.http) = {
            get: "/bridges/{dest_addr}",
        };
    }

    /// Get the merkle proof for the specific deposit
    rpc GetProof(GetProofRequest) returns (GetProofResponse) {
        option (google.api.http) = {
            get: "/merkle-proof",
        };
    }

    /// Get the specific deposit
    rpc GetBridge(GetBridgeRequest) returns (GetBridgeResponse) {
        option (google.api.http) = {
            get: "/bridge",
        };
    }

    /// Get claims for the specific smart contract address both in L1 and L2
    rpc GetClaims(GetClaimsRequest) returns (GetClaimsResponse) {
        option (google.api.http) = {
            get: "/claims/{dest_addr}",
        };
    }

    /// Get token wrapped for the specific smart contract address both in L1 and L2
    rpc GetTokenWrapped(GetTokenWrappedRequest) returns (GetTokenWrappedResponse) {
        option (google.api.http) = {
            get: "/bridge/tokenwrapped",
        };
    }

    /// Get the latest price of the specified coins
    rpc GetCoinPrice(GetCoinPriceRequest) returns (CommonCoinPricesResponse) {
        option (google.api.http) = {
            post: "/coin-price",
            body: "*",
        };
    }

    /// Get the list of all the main coins of a specified network
    rpc GetMainCoins(GetMainCoinsRequest) returns (CommonCoinsResponse) {
        option (google.api.http) = {
            get: "/main-coins/{networkId}",
        };
    }

    /// Get the pending (not claimed) transactions of an account
    rpc GetPendingTransactions(GetPendingTransactionsRequest) returns (CommonTransactionsResponse) {
        option (google.api.http) = {
            get: "/pending/{destAddr}",
        };
    }

    /// Get all the transactions of an account. Similar to GetBridges but the field names are changed
    rpc GetAllTransactions(GetAllTransactionsRequest) returns (CommonTransactionsResponse) {
        option (google.api.http) = {
            get: "/all/{destAddr}",
        };
    }

    rpc GetSmtProof(GetSmtProofRequest) returns (CommonProofResponse) {
        option (google.api.http) = {
            get: "/smt-proof",
        };
    }

    /// Get all transactions with ready_for_claim = false
    rpc GetNotReadyTransactions(GetNotReadyTransactionsRequest) returns (CommonTransactionsResponse) {
        option (google.api.http) = {
            get: "/not-ready",
        };
    }

    /// Get list of monitored transactions, filtered by status
    rpc GetMonitoredTxsByStatus(GetMonitoredTxsByStatusRequest) returns (CommonMonitoredTxsResponse) {
        option (google.api.http) = {
            get: "/monitored-txs/status/{status}",
        };
    }

    /// Return the estimated deposit wait time for L1 and L2
    rpc GetEstimateTime(GetEstimateTimeRequest) returns (CommonEstimateTimeResponse) {
        option (google.api.http) = {
            get: "/estimate-time",
        };
    }

<<<<<<< HEAD
    rpc ManualClaim(ManualClaimRequest) returns (CommonManualClaimResponse) {
        option (google.api.http) = {
            post: "/manual-claim",
            body: "*",
        };
    }

    /// Returns all transactions from a network that are ready_for_claim but not claimed
    rpc GetReadyPendingTransactions(GetReadyPendingTransactionsRequest) returns (CommonTransactionsResponse) {
        option (google.api.http) = {
            get: "/ready-pending/{networkId}",
        };
    }
=======
    /// Return the messages from the fake producer, only for testing when UseFakeProducer is enabled
    /// Return at most 100 latest messages, there's no offset management so client should handle duplications
    rpc GetFakePushMessages(GetFakePushMessagesRequest) returns (GetFakePushMessagesResponse) {
        option (google.api.http) = {
            get: "/fake-push-messages/{topic}",
        };
    }
}

enum TransactionStatus {
    TX_CREATED = 0;
    TX_PENDING_USER_CLAIM = 1;
    TX_CLAIMED = 2;
    TX_PENDING_AUTO_CLAIM = 3; // Only for L1->L2
    TX_PENDING_VERIFICATION = 4; // Only for L2->L1
>>>>>>> 2b0bc7b4
}

// TokenWrapped message
message TokenWrapped {
    uint32 orig_net = 1;
    string original_token_addr = 2;
    string wrapped_token_addr = 3;
    uint32 network_id = 4;
    string name = 5;
    string symbol = 6;
    uint32 decimals = 7;
}

// Deposit message
message Deposit {
    uint32 leaf_type = 1;
    uint32 orig_net = 2;
    string orig_addr = 3;
    string amount = 4;
    uint32 dest_net = 5;
    string dest_addr = 6;
    uint64 block_num = 7;
    uint64 deposit_cnt = 8;
    uint32 network_id = 9;
    string tx_hash = 10;
    string claim_tx_hash = 11;
    string metadata = 12;
    bool   ready_for_claim = 13;
}

// Claim message
message Claim {
    uint64 index = 1;
    uint32 orig_net = 2;
    string orig_addr = 3;
    string amount = 4;
    uint32 network_id = 5;
    string dest_addr = 6;
    uint64 block_num = 7;
    string tx_hash = 8;
}

// Merkle Proof message
message Proof {
    repeated string merkle_proof = 1;
    string main_exit_root = 2;
    string rollup_exit_root = 3;
}

// Symbol info message
message SymbolInfo {
    uint64 chainId = 1;
    string address = 2;
}

message SymbolPrice {
    string symbol = 1;
    double price = 2;
    uint64 time = 3;
    string address = 4;
    uint64 chainId = 5;
}

// Coin info message
message CoinInfo {
    string symbol = 1;
    string name = 2;
    uint64 decimals = 3;
    uint64 chainId = 4;
    uint32 networkId = 5;
    string logoLink = 6;
    string address = 7;
}

// Transaction message
message Transaction {
    uint32 fromChain = 1; // 0:L1, 1:L2
    uint32 toChain = 2; // 0:L1, 1:L2
    string bridgeToken = 3;
    string tokenAmount = 4;
    uint32 estimateTime = 5;
    uint32 status = 6; // Enum: TransactionStatus
    uint64 time = 7; // Deposit's block time
    string txHash = 8; // Deposit tx hash
    string claimTxHash = 9;
    uint64 claimTime = 10; // Claim's block time
    uint32 fromChainId = 11;
    uint32 toChainId = 12;
    uint64 id = 13;
    uint64 index = 14;
    string metadata = 15;
    string destAddr = 16;
<<<<<<< HEAD
    uint32 leafType = 17;
=======
    uint64 blockNumber = 17;
>>>>>>> 2b0bc7b4
}

// Monitored tx
message MonitoredTx {
    uint64 id = 1;
    string from = 2; // Sender address of the tx
    string to = 3; // Receiver address of the tx
    uint64 nonce = 4; // Nonce used to create the tx
    string value = 5; // Transaction value
    string data = 6; // Transaction data
    uint64 gas = 7;
    string gasPrice = 8;
    string status = 9; // created/confirmed/failed
    uint64 blockId = 10;
    repeated string history = 11; // List of all transaction hashes created from this tx and sent to the network. The order of transactions is NOT guaranteed.
    uint64 createdAt = 12; // Unix timestamp ms
    uint64 updatedAt = 13; // Unix timestamp ms
}

// Get requests

message CheckAPIRequest {}

message GetBridgesRequest {
    string dest_addr = 1;
    uint64 offset = 2;
    uint32 limit = 3;
}

message GetProofRequest {
    uint32 net_id = 1;
    uint64 deposit_cnt = 2;
}

message GetTokenWrappedRequest {
    string orig_token_addr = 1;
    uint32 orig_net = 2;
}

message GetBridgeRequest {
    uint32 net_id = 1;
    uint64 deposit_cnt = 2;
}

message GetClaimsRequest {
    string dest_addr = 1;
    uint64 offset = 2;
    uint32 limit = 3;
}

message GetCoinPriceRequest {
    repeated SymbolInfo symbolInfos = 1;
}

message GetMainCoinsRequest {
    uint32 networkId = 1;
}

message GetPendingTransactionsRequest {
    string destAddr = 1;
    uint64 offset = 2;
    uint32 limit = 3;
}

message GetAllTransactionsRequest {
    string destAddr = 1;
    uint64 offset = 2;
    uint32 limit = 3;
}

message GetNotReadyTransactionsRequest {
    uint64 offset = 1;
    uint32 limit = 2;
}

message GetMonitoredTxsByStatusRequest {
    string status = 1; // created/failed/confirmed
    uint64 offset = 2;
    uint32 limit = 3;
}

message GetEstimateTimeRequest {}

<<<<<<< HEAD
message ManualClaimRequest {
    uint32 fromChain = 1; // L1: 0; L2: 1
    string destAddr = 2;
    string depositTxHash = 3;
}

message GetReadyPendingTransactionsRequest {
    uint32 networkId = 1;
    uint64 offset = 2;
    uint32 limit = 3;
=======
message GetFakePushMessagesRequest {
    string topic = 1;
>>>>>>> 2b0bc7b4
}

// Get responses

message CheckAPIResponse {
    string api = 1;
}

message GetBridgesResponse {
    repeated Deposit deposits = 1;
    uint64 total_cnt = 2;
}

message GetProofResponse {
    Proof proof = 1;
}

message GetTokenWrappedResponse {
    TokenWrapped tokenwrapped = 1;
}

message GetBridgeResponse {
    Deposit deposit = 1;
}

message GetClaimsResponse {
    repeated Claim claims = 1;
    uint64 total_cnt = 2;
}

message GetCoinPriceResponse {
    repeated SymbolPrice prices = 1;
}

message GetMainCoinsResponse {
    repeated CoinInfo coinInfos = 1;
}

message GetPendingTransactionsResponse {
    repeated Transaction transactions = 1;
}

message GetAllTransactionsResponse {
    repeated Transaction transactions = 1;
}

message CommonTransactionsResponse {
    uint32 code = 1;
    string msg = 2;
    string error_code = 3;
    string error_message = 4;
    string detailMsg = 5;
    TransactionDetail data = 6;
}

message CommonCoinsResponse {
    uint32 code = 1;
    string msg = 2;
    string error_code = 3;
    string error_message = 4;
    string detailMsg = 5;
    repeated CoinInfo data = 6;
}

message CommonCoinPricesResponse {
    uint32 code = 1;
    string msg = 2;
    string error_code = 3;
    string error_message = 4;
    string detailMsg = 5;
    repeated SymbolPrice data = 6;
}

message TransactionDetail {
    bool hasNext = 1;
    repeated Transaction transactions = 2;
}

message CommonProofResponse {
    uint32 code = 1;
    string msg = 2;
    string error_code = 3;
    string error_message = 4;
    string detailMsg = 5;
    ProofDetail data = 6;
}

message ProofDetail {
    repeated string smtProof = 1;
    string mainnetExitRoot = 2;
    string rollupExitRoot = 3;
}

message GetSmtProofRequest {
    uint64 index = 1;
    uint32 fromChain = 2;
}

message CommonMonitoredTxsResponse {
    uint32 code = 1;
    string msg = 2;
    string error_code = 3;
    string error_message = 4;
    string detailMsg = 5;
    MonitoredTxsDetail data = 6;
}

message MonitoredTxsDetail {
    bool hasNext = 1;
    repeated MonitoredTx transactions = 2;
}

message CommonEstimateTimeResponse {
    uint32 code = 1;
    string msg = 2;
    string error_code = 3;
    string error_message = 4;
    string detailMsg = 5;
    repeated uint32 data = 6; // Has 2 numbers which are the estimate time of L1 and L2
}

<<<<<<< HEAD
message ManualClaimResponse {
    string claimTxHash = 1; // Claim tx hash
}

message CommonManualClaimResponse {
=======
message GetFakePushMessagesResponse {
>>>>>>> 2b0bc7b4
    uint32 code = 1;
    string msg = 2;
    string error_code = 3;
    string error_message = 4;
    string detailMsg = 5;
<<<<<<< HEAD
    ManualClaimResponse data = 6;
=======
    repeated string data = 6;
>>>>>>> 2b0bc7b4
}<|MERGE_RESOLUTION|>--- conflicted
+++ resolved
@@ -109,7 +109,6 @@
         };
     }
 
-<<<<<<< HEAD
     rpc ManualClaim(ManualClaimRequest) returns (CommonManualClaimResponse) {
         option (google.api.http) = {
             post: "/manual-claim",
@@ -123,7 +122,7 @@
             get: "/ready-pending/{networkId}",
         };
     }
-=======
+
     /// Return the messages from the fake producer, only for testing when UseFakeProducer is enabled
     /// Return at most 100 latest messages, there's no offset management so client should handle duplications
     rpc GetFakePushMessages(GetFakePushMessagesRequest) returns (GetFakePushMessagesResponse) {
@@ -139,7 +138,6 @@
     TX_CLAIMED = 2;
     TX_PENDING_AUTO_CLAIM = 3; // Only for L1->L2
     TX_PENDING_VERIFICATION = 4; // Only for L2->L1
->>>>>>> 2b0bc7b4
 }
 
 // TokenWrapped message
@@ -232,11 +230,8 @@
     uint64 index = 14;
     string metadata = 15;
     string destAddr = 16;
-<<<<<<< HEAD
     uint32 leafType = 17;
-=======
-    uint64 blockNumber = 17;
->>>>>>> 2b0bc7b4
+    uint64 blockNumber = 18;
 }
 
 // Monitored tx
@@ -320,7 +315,6 @@
 
 message GetEstimateTimeRequest {}
 
-<<<<<<< HEAD
 message ManualClaimRequest {
     uint32 fromChain = 1; // L1: 0; L2: 1
     string destAddr = 2;
@@ -331,10 +325,10 @@
     uint32 networkId = 1;
     uint64 offset = 2;
     uint32 limit = 3;
-=======
+}
+
 message GetFakePushMessagesRequest {
     string topic = 1;
->>>>>>> 2b0bc7b4
 }
 
 // Get responses
@@ -456,23 +450,24 @@
     repeated uint32 data = 6; // Has 2 numbers which are the estimate time of L1 and L2
 }
 
-<<<<<<< HEAD
 message ManualClaimResponse {
     string claimTxHash = 1; // Claim tx hash
 }
 
 message CommonManualClaimResponse {
-=======
+    uint32 code = 1;
+    string msg = 2;
+    string error_code = 3;
+    string error_message = 4;
+    string detailMsg = 5;
+    ManualClaimResponse data = 6;
+}
+
 message GetFakePushMessagesResponse {
->>>>>>> 2b0bc7b4
-    uint32 code = 1;
-    string msg = 2;
-    string error_code = 3;
-    string error_message = 4;
-    string detailMsg = 5;
-<<<<<<< HEAD
-    ManualClaimResponse data = 6;
-=======
+    uint32 code = 1;
+    string msg = 2;
+    string error_code = 3;
+    string error_message = 4;
+    string detailMsg = 5;
     repeated string data = 6;
->>>>>>> 2b0bc7b4
 }