--- conflicted
+++ resolved
@@ -35,12 +35,8 @@
 	CoinKafkaConsumer   coinmiddleware.Config `apollo:"CoinKafkaConsumer"`
 	MessagePushProducer messagepush.Config    `apollo:"MessagePushProducer"`
 	NetworkConfig       `apollo:"NetworkConfig"`
-<<<<<<< HEAD
 	NacosConfig         nacos.Config
-=======
-	NacosConfig         nacos.Config          `apollo:"NacosConfig"`
 	BusinessConfig      businessconfig.Config `apollo:"BusinessConfig"`
->>>>>>> 0fd6fe38
 }
 
 // Load loads the configuration
