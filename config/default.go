package config

// DefaultValues is the default configuration
const DefaultValues = `
[Log]
Level = "debug"
Outputs = ["stdout"]

[SyncDB]
Database = "postgres"
User = "test_user"
Password = "test_password"
Name = "test_db"
Host = "zkevm-bridge-db"
Port = "5432"
MaxConns = 20

[ClaimTxManager]
FrequencyToMonitorTxs = "1s"
PrivateKey = {Path = "./test/test.keystore", Password = "testonly"}

[Etherman]
L1URL = "http://localhost:8545"
<<<<<<< HEAD
L2URLs = ["http://localhost:8123"]
=======
L2URLs = [""]
PrivateKeyPath = "./test/test.keystore"
PrivateKeyPassword = "testonly"
>>>>>>> 73771416

[Synchronizer]
SyncInterval = "2s"
SyncChunkSize = 100

[BridgeController]
Store = "postgres"
Height = 32

[BridgeServer]
GRPCPort = "9090"
HTTPPort = "8080"
DefaultPageLimit = 25
CacheSize = 100000
MaxPageLimit = 100
BridgeVersion = "v1"
    [BridgeServer.DB]
    Database = "postgres"
    User = "test_user"
    Password = "test_password"
    Name = "test_db"
    Host = "zkevm-bridge-db"
    Port = "5432"
    MaxConns = 20

[NetworkConfig]
GenBlockNumber = 1
PoEAddr = "0x610178dA211FEF7D417bC0e6FeD39F05609AD788"
BridgeAddr = "0xff0EE8ea08cEf5cb4322777F5CC3E8A584B8A4A0"
GlobalExitRootManAddr = "0x2279B7A0a67DB372996a5FaB50D91eAA73d2eBe6"
MaticAddr = "0x5FbDB2315678afecb367f032d93F642f64180aa3"
L2BridgeAddrs = ["0xff0EE8ea08cEf5cb4322777F5CC3E8A584B8A4A0"]
L1ChainID = 1337
`<|MERGE_RESOLUTION|>--- conflicted
+++ resolved
@@ -21,13 +21,7 @@
 
 [Etherman]
 L1URL = "http://localhost:8545"
-<<<<<<< HEAD
-L2URLs = ["http://localhost:8123"]
-=======
 L2URLs = [""]
-PrivateKeyPath = "./test/test.keystore"
-PrivateKeyPassword = "testonly"
->>>>>>> 73771416
 
 [Synchronizer]
 SyncInterval = "2s"
