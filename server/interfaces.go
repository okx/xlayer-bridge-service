package server

import (
	"context"
	"time"

	ctmtypes "github.com/0xPolygonHermez/zkevm-bridge-service/claimtxman/types"
	"github.com/0xPolygonHermez/zkevm-bridge-service/etherman"
	"github.com/ethereum/go-ethereum/common"
	"github.com/jackc/pgx/v4"
)

type BridgeServiceStorage interface {
	Get(ctx context.Context, key []byte, dbTx pgx.Tx) ([][]byte, error)
	GetRoot(ctx context.Context, depositCnt uint, network uint, dbTx pgx.Tx) ([]byte, error)
	GetDepositCountByRoot(ctx context.Context, root []byte, network uint8, dbTx pgx.Tx) (uint, error)
	GetLatestExitRoot(ctx context.Context, isRollup bool, dbTx pgx.Tx) (*etherman.GlobalExitRoot, error)
	GetClaim(ctx context.Context, index uint, networkID uint, dbTx pgx.Tx) (*etherman.Claim, error)
	GetClaims(ctx context.Context, destAddr string, limit uint, offset uint, dbTx pgx.Tx) ([]*etherman.Claim, error)
	GetClaimCount(ctx context.Context, destAddr string, dbTx pgx.Tx) (uint64, error)
	GetDeposit(ctx context.Context, depositCnt uint, networkID uint, dbTx pgx.Tx) (*etherman.Deposit, error)
	GetDeposits(ctx context.Context, destAddr string, limit uint, offset uint, dbTx pgx.Tx) ([]*etherman.Deposit, error)
	GetDepositCount(ctx context.Context, destAddr string, dbTx pgx.Tx) (uint64, error)
	GetTokenWrapped(ctx context.Context, originalNetwork uint, originalTokenAddress common.Address, dbTx pgx.Tx) (*etherman.TokenWrapped, error)
<<<<<<< HEAD

	// X1
	GetDepositByHash(ctx context.Context, destAddr string, networkID uint, txHash string, dbTx pgx.Tx) (*etherman.Deposit, error)
	GetDepositsWithLeafType(ctx context.Context, destAddr string, limit uint, offset uint, leafType uint, dbTx pgx.Tx) ([]*etherman.Deposit, error)
	GetPendingTransactions(ctx context.Context, destAddr string, limit uint, offset uint, leafType uint, dbTx pgx.Tx) ([]*etherman.Deposit, error)
	GetNotReadyTransactions(ctx context.Context, limit uint, offset uint, dbTx pgx.Tx) ([]*etherman.Deposit, error)
	GetReadyPendingTransactions(ctx context.Context, networkID uint, leafType uint, limit uint, offset uint, minReadyTime time.Time, dbTx pgx.Tx) ([]*etherman.Deposit, error)
	GetClaimTxById(ctx context.Context, id uint, dbTx pgx.Tx) (*ctmtypes.MonitoredTx, error)
	GetClaimTxsByStatusWithLimit(ctx context.Context, statuses []ctmtypes.MonitoredTxStatus, limit uint, offset uint, dbTx pgx.Tx) ([]ctmtypes.MonitoredTx, error)
=======
	GetRollupExitLeavesByRoot(ctx context.Context, root common.Hash, dbTx pgx.Tx) ([]etherman.RollupExitLeaf, error)
>>>>>>> 1c2f0863
}<|MERGE_RESOLUTION|>--- conflicted
+++ resolved
@@ -10,7 +10,7 @@
 	"github.com/jackc/pgx/v4"
 )
 
-type BridgeServiceStorage interface {
+type bridgeServiceStorage interface {
 	Get(ctx context.Context, key []byte, dbTx pgx.Tx) ([][]byte, error)
 	GetRoot(ctx context.Context, depositCnt uint, network uint, dbTx pgx.Tx) ([]byte, error)
 	GetDepositCountByRoot(ctx context.Context, root []byte, network uint8, dbTx pgx.Tx) (uint, error)
@@ -22,7 +22,7 @@
 	GetDeposits(ctx context.Context, destAddr string, limit uint, offset uint, dbTx pgx.Tx) ([]*etherman.Deposit, error)
 	GetDepositCount(ctx context.Context, destAddr string, dbTx pgx.Tx) (uint64, error)
 	GetTokenWrapped(ctx context.Context, originalNetwork uint, originalTokenAddress common.Address, dbTx pgx.Tx) (*etherman.TokenWrapped, error)
-<<<<<<< HEAD
+	GetRollupExitLeavesByRoot(ctx context.Context, root common.Hash, dbTx pgx.Tx) ([]etherman.RollupExitLeaf, error)
 
 	// X1
 	GetDepositByHash(ctx context.Context, destAddr string, networkID uint, txHash string, dbTx pgx.Tx) (*etherman.Deposit, error)
@@ -32,7 +32,4 @@
 	GetReadyPendingTransactions(ctx context.Context, networkID uint, leafType uint, limit uint, offset uint, minReadyTime time.Time, dbTx pgx.Tx) ([]*etherman.Deposit, error)
 	GetClaimTxById(ctx context.Context, id uint, dbTx pgx.Tx) (*ctmtypes.MonitoredTx, error)
 	GetClaimTxsByStatusWithLimit(ctx context.Context, statuses []ctmtypes.MonitoredTxStatus, limit uint, offset uint, dbTx pgx.Tx) ([]ctmtypes.MonitoredTx, error)
-=======
-	GetRollupExitLeavesByRoot(ctx context.Context, root common.Hash, dbTx pgx.Tx) ([]etherman.RollupExitLeaf, error)
->>>>>>> 1c2f0863
 }