package server

import (
	"context"
	"encoding/hex"
	"fmt"
	"time"

	"github.com/0xPolygonHermez/zkevm-bridge-service/bridgectrl"
	"github.com/0xPolygonHermez/zkevm-bridge-service/bridgectrl/pb"
	ctmtypes "github.com/0xPolygonHermez/zkevm-bridge-service/claimtxman/types"
	"github.com/0xPolygonHermez/zkevm-bridge-service/config/apolloconfig"
	"github.com/0xPolygonHermez/zkevm-bridge-service/estimatetime"
	"github.com/0xPolygonHermez/zkevm-bridge-service/etherman"
	"github.com/0xPolygonHermez/zkevm-bridge-service/localcache"
	"github.com/0xPolygonHermez/zkevm-bridge-service/messagepush"
	"github.com/0xPolygonHermez/zkevm-bridge-service/pushtask"
	"github.com/0xPolygonHermez/zkevm-bridge-service/redisstorage"
	"github.com/0xPolygonHermez/zkevm-bridge-service/utils"
	"github.com/0xPolygonHermez/zkevm-bridge-service/utils/gerror"
	"github.com/0xPolygonHermez/zkevm-node/log"
<<<<<<< HEAD
	"github.com/ethereum/go-ethereum/accounts/abi/bind"
=======
>>>>>>> 1c2f0863
	"github.com/ethereum/go-ethereum/common"
	lru "github.com/hashicorp/golang-lru/v2"
	"github.com/jackc/pgx/v4"
	"github.com/pkg/errors"
)

const (
	defaultErrorCode   = 1
	defaultSuccessCode = 0
	mtHeight           = 32 // For sending mtProof to bridge contract, it requires constant-sized array...
	defaultMinDuration = 1
)

type bridgeService struct {
<<<<<<< HEAD
	storage             BridgeServiceStorage
	redisStorage        redisstorage.RedisStorage
	mainCoinsCache      localcache.MainCoinsCache
	networkIDs          map[uint]uint8
	nodeClients         map[uint]*utils.Client
	auths               map[uint]*bind.TransactOpts
	height              uint8
	defaultPageLimit    apolloconfig.Entry[uint32]
	maxPageLimit        apolloconfig.Entry[uint32]
	version             string
	cache               *lru.Cache[string, [][]byte]
	estTimeCalculator   estimatetime.Calculator
	messagePushProducer messagepush.KafkaProducer
=======
	rollupID         uint
	storage          bridgeServiceStorage
	networkIDs       map[uint]uint8
	height           uint8
	defaultPageLimit uint32
	maxPageLimit     uint32
	version          string
	cache            *lru.Cache[string, [][]byte]
>>>>>>> 1c2f0863
	pb.UnimplementedBridgeServiceServer
}

// NewBridgeService creates new bridge service.
<<<<<<< HEAD
func NewBridgeService(cfg Config, height uint8, networks []uint, l2Clients []*utils.Client, l2Auths []*bind.TransactOpts,
	storage interface{}, redisStorage redisstorage.RedisStorage, mainCoinsCache localcache.MainCoinsCache, estTimeCalc estimatetime.Calculator) *bridgeService {
=======
func NewBridgeService(cfg Config, height uint8, networks []uint, storage interface{}, rollupID uint) *bridgeService {
>>>>>>> 1c2f0863
	var networkIDs = make(map[uint]uint8)
	var nodeClients = make(map[uint]*utils.Client, len(networks))
	var authMap = make(map[uint]*bind.TransactOpts, len(networks))
	for i, network := range networks {
		networkIDs[network] = uint8(i)
		if i > 0 {
			nodeClients[network] = l2Clients[i-1]
			authMap[network] = l2Auths[i-1]
		}
	}
	cache, err := lru.New[string, [][]byte](cfg.CacheSize)
	if err != nil {
		panic(err)
	}
	return &bridgeService{
<<<<<<< HEAD
		storage:           storage.(BridgeServiceStorage),
		redisStorage:      redisStorage,
		mainCoinsCache:    mainCoinsCache,
		estTimeCalculator: estTimeCalc,
		height:            height,
		networkIDs:        networkIDs,
		nodeClients:       nodeClients,
		auths:             authMap,
		defaultPageLimit:  apolloconfig.NewIntEntry("BridgeServer.DefaultPageLimit", cfg.DefaultPageLimit),
		maxPageLimit:      apolloconfig.NewIntEntry("BridgeServer.MaxPageLimit", cfg.MaxPageLimit),
		version:           cfg.BridgeVersion,
		cache:             cache,
=======
		rollupID:         rollupID,
		storage:          storage.(bridgeServiceStorage),
		height:           height,
		networkIDs:       networkIDs,
		defaultPageLimit: cfg.DefaultPageLimit,
		maxPageLimit:     cfg.MaxPageLimit,
		version:          cfg.BridgeVersion,
		cache:            cache,
>>>>>>> 1c2f0863
	}
}

func (s *bridgeService) WithMessagePushProducer(producer messagepush.KafkaProducer) *bridgeService {
	s.messagePushProducer = producer
	return s
}

func (s *bridgeService) getNetworkID(networkID uint) (uint8, error) {
	tID, found := s.networkIDs[networkID]
	if !found {
		return 0, gerror.ErrNetworkNotRegister
	}
	return tID, nil
}

// getNode returns the children hash pairs for a given parent hash.
func (s *bridgeService) getNode(ctx context.Context, parentHash [bridgectrl.KeyLen]byte, dbTx pgx.Tx) (left, right [bridgectrl.KeyLen]byte, err error) {
	value, ok := s.cache.Get(string(parentHash[:]))
	if !ok {
		var err error
		value, err = s.storage.Get(ctx, parentHash[:], dbTx)
		if err != nil {
			return left, right, fmt.Errorf("parentHash: %s, error: %v", common.BytesToHash(parentHash[:]).String(), err)
		}
		s.cache.Add(string(parentHash[:]), value)
	}
	copy(left[:], value[0])
	copy(right[:], value[1])
	return left, right, nil
}

// getProof returns the merkle proof for a given index and root.
func (s *bridgeService) getProof(index uint, root [bridgectrl.KeyLen]byte, dbTx pgx.Tx) ([][bridgectrl.KeyLen]byte, error) {
	var siblings [][bridgectrl.KeyLen]byte

	cur := root
	ctx := context.Background()
	// It starts in height-1 because 0 is the level of the leafs
	for h := int(s.height - 1); h >= 0; h-- {
		left, right, err := s.getNode(ctx, cur, dbTx)
		if err != nil {
			return nil, fmt.Errorf("height: %d, cur: %s, error: %v", h, common.BytesToHash(cur[:]).String(), err)
		}
		/*
					*        Root                (level h=3 => height=4)
					*      /     \
					*	 O5       O6             (level h=2)
					*	/ \      / \
					*  O1  O2   O3  O4           (level h=1)
			        *  /\   /\   /\ /\
					* 0  1 2  3 4 5 6 7 Leafs    (level h=0)
					* Example 1:
					* Choose index = 3 => 011 binary
					* Assuming we are in level 1 => h=1; 1<<h = 010 binary
					* Now, let's do AND operation => 011&010=010 which is higher than 0 so we need the left sibling (O1)
					* Example 2:
					* Choose index = 4 => 100 binary
					* Assuming we are in level 1 => h=1; 1<<h = 010 binary
					* Now, let's do AND operation => 100&010=000 which is not higher than 0 so we need the right sibling (O4)
					* Example 3:
					* Choose index = 4 => 100 binary
					* Assuming we are in level 2 => h=2; 1<<h = 100 binary
					* Now, let's do AND operation => 100&100=100 which is higher than 0 so we need the left sibling (O5)
		*/

		if index&(1<<h) > 0 {
			siblings = append(siblings, left)
			cur = right
		} else {
			siblings = append(siblings, right)
			cur = left
		}
	}

	// We need to invert the siblings to go from leafs to the top
	for st, en := 0, len(siblings)-1; st < en; st, en = st+1, en-1 {
		siblings[st], siblings[en] = siblings[en], siblings[st]
	}

	return siblings, nil
}

// getRollupExitProof returns the merkle proof for the zkevm leaf.
func (s *bridgeService) getRollupExitProof(rollupIndex uint, root common.Hash, dbTx pgx.Tx) ([][bridgectrl.KeyLen]byte, common.Hash, error) {
	ctx := context.Background()

	// Get leaves given the root
	leaves, err := s.storage.GetRollupExitLeavesByRoot(ctx, root, dbTx)
	if err != nil {
		return nil, common.Hash{}, err
	}
	// Compute Siblings
	var ls [][bridgectrl.KeyLen]byte
	for _, l := range leaves {
		var aux [bridgectrl.KeyLen]byte
		copy(aux[:], l.Leaf.Bytes())
		ls = append(ls, aux)
	}
	siblings, r, err := bridgectrl.ComputeSiblings(rollupIndex, ls, s.height)
	if err != nil {
		return nil, common.Hash{}, err
	} else if root != r {
		return nil, common.Hash{}, fmt.Errorf("error checking calculated root: %s, %s", root.String(), r.String())
	}
	return siblings, ls[rollupIndex], nil
}

// GetClaimProof returns the merkle proof to claim the given deposit.
func (s *bridgeService) GetClaimProof(depositCnt, networkID uint, dbTx pgx.Tx) (*etherman.GlobalExitRoot, [][bridgectrl.KeyLen]byte, [][bridgectrl.KeyLen]byte, error) {
	ctx := context.Background()

	if dbTx == nil { // if the call comes from the rest API
		deposit, err := s.storage.GetDeposit(ctx, depositCnt, networkID, nil)
		if err != nil {
<<<<<<< HEAD
			log.Errorf("failed to get deposit from db for GetClaimProof, depositCnt: %v, networkID: %v, error: %v", depositCnt, networkID, err)
			return nil, nil, gerror.ErrInternalErrorForRpcCall
=======
			return nil, nil, nil, err
>>>>>>> 1c2f0863
		}

		if !deposit.ReadyForClaim {
			return nil, nil, nil, gerror.ErrDepositNotSynced
		}
	}

	tID, err := s.getNetworkID(networkID)
	if err != nil {
		return nil, nil, nil, err
	}

	globalExitRoot, err := s.storage.GetLatestExitRoot(ctx, tID != 0, dbTx)
	if err != nil {
<<<<<<< HEAD
		log.Errorf("get latest exit root failed fot network: %v, error: %v", networkID, err)
		return nil, nil, gerror.ErrInternalErrorForRpcCall
=======
		return nil, nil, nil, err
>>>>>>> 1c2f0863
	}

	var (
		merkleProof       [][bridgectrl.KeyLen]byte
		rollupMerkleProof [][bridgectrl.KeyLen]byte
		rollupLeaf        common.Hash
	)
	if networkID == 0 { // Mainnet
		merkleProof, err = s.getProof(depositCnt, globalExitRoot.ExitRoots[tID], dbTx)
		if err != nil {
			log.Error("error getting merkleProof. Error: ", err)
			return nil, nil, nil, fmt.Errorf("getting the proof failed, error: %v, network: %d", err, networkID)
		}
		rollupMerkleProof = emptyProof()
	} else { // Rollup
		rollupMerkleProof, rollupLeaf, err = s.getRollupExitProof(s.rollupID-1, globalExitRoot.ExitRoots[tID], dbTx)
		if err != nil {
			log.Error("error getting rollupProof. Error: ", err)
			return nil, nil, nil, fmt.Errorf("getting the rollup proof failed, error: %v, network: %d", err, networkID)
		}
		merkleProof, err = s.getProof(depositCnt, rollupLeaf, dbTx)
		if err != nil {
			log.Error("error getting merkleProof. Error: ", err)
			return nil, nil, nil, fmt.Errorf("getting the proof failed, error: %v, network: %d", err, networkID)
		}
	}

	return globalExitRoot, merkleProof, rollupMerkleProof, nil
}

func emptyProof() [][bridgectrl.KeyLen]byte {
	var proof [][bridgectrl.KeyLen]byte
	for i := 0; i < 32; i++ {
		proof = append(proof, common.Hash{})
	}
	return proof
}

// GetDepositStatus returns deposit with ready_for_claim status.
func (s *bridgeService) GetDepositStatus(ctx context.Context, depositCount uint, destNetworkID uint) (string, error) {
	var (
		claimTxHash string
	)
	// Get the claim tx hash
	claim, err := s.storage.GetClaim(ctx, depositCount, destNetworkID, nil)
	if err != nil {
		if err != gerror.ErrStorageNotFound {
			return "", err
		}
	} else {
		claimTxHash = claim.TxHash.String()
	}
	return claimTxHash, nil
}

// CheckAPI returns api version.
// Bridge rest API endpoint
func (s *bridgeService) CheckAPI(ctx context.Context, req *pb.CheckAPIRequest) (*pb.CheckAPIResponse, error) {
	return &pb.CheckAPIResponse{
		Api: s.version,
	}, nil
}

// GetBridges returns bridges for the destination address both in L1 and L2.
// Bridge rest API endpoint
func (s *bridgeService) GetBridges(ctx context.Context, req *pb.GetBridgesRequest) (*pb.GetBridgesResponse, error) {
	limit := req.Limit
	if limit == 0 {
		limit = s.defaultPageLimit.Get()
	}
	if limit > s.maxPageLimit.Get() {
		limit = s.maxPageLimit.Get()
	}
	totalCount, err := s.storage.GetDepositCount(ctx, req.DestAddr, nil)
	if err != nil {
		log.Errorf("get deposit count from db failed for address: %v, err: %v", req.DestAddr, err)
		return nil, gerror.ErrInternalErrorForRpcCall
	}
	deposits, err := s.storage.GetDeposits(ctx, req.DestAddr, uint(limit), uint(req.Offset), nil)
	if err != nil {
		return nil, err
	}

	var pbDeposits []*pb.Deposit
	for _, deposit := range deposits {
		claimTxHash, err := s.GetDepositStatus(ctx, deposit.DepositCount, deposit.DestinationNetwork)
		if err != nil {
			return nil, err
		}
		mainnetFlag := deposit.NetworkID == 0
		rollupIndex := s.rollupID - 1
		localExitRootIndex := deposit.DepositCount
		pbDeposits = append(
			pbDeposits, &pb.Deposit{
				LeafType:      uint32(deposit.LeafType),
				OrigNet:       uint32(deposit.OriginalNetwork),
				OrigAddr:      deposit.OriginalAddress.Hex(),
				Amount:        deposit.Amount.String(),
				DestNet:       uint32(deposit.DestinationNetwork),
				DestAddr:      deposit.DestinationAddress.Hex(),
				BlockNum:      deposit.BlockNumber,
				DepositCnt:    uint64(deposit.DepositCount),
				NetworkId:     uint32(deposit.NetworkID),
				TxHash:        deposit.TxHash.String(),
				ClaimTxHash:   claimTxHash,
				Metadata:      "0x" + hex.EncodeToString(deposit.Metadata),
				ReadyForClaim: deposit.ReadyForClaim,
				GlobalIndex:   etherman.GenerateGlobalIndex(mainnetFlag, rollupIndex, localExitRootIndex).String(),
			},
		)
	}

	return &pb.GetBridgesResponse{
		Deposits: pbDeposits,
		TotalCnt: totalCount,
	}, nil
}

// GetClaims returns claims for the specific smart contract address both in L1 and L2.
// Bridge rest API endpoint
func (s *bridgeService) GetClaims(ctx context.Context, req *pb.GetClaimsRequest) (*pb.GetClaimsResponse, error) {
	limit := req.Limit
	if limit == 0 {
		limit = s.defaultPageLimit.Get()
	}
	if limit > s.maxPageLimit.Get() {
		limit = s.maxPageLimit.Get()
	}
	totalCount, err := s.storage.GetClaimCount(ctx, req.DestAddr, nil)
	if err != nil {
		log.Errorf("get claim count from db for address: %v, err: %v", req.DestAddr, err)
		return nil, gerror.ErrInternalErrorForRpcCall
	}
	claims, err := s.storage.GetClaims(ctx, req.DestAddr, uint(limit), uint(req.Offset), nil) //nolint:gomnd
	if err != nil {
		log.Errorf("get claim infos from db for address: %v, err: %v", req.DestAddr, err)
		return nil, gerror.ErrInternalErrorForRpcCall
	}

	var pbClaims []*pb.Claim
	for _, claim := range claims {
		pbClaims = append(pbClaims, &pb.Claim{
			Index:       uint64(claim.Index),
			OrigNet:     uint32(claim.OriginalNetwork),
			OrigAddr:    claim.OriginalAddress.Hex(),
			Amount:      claim.Amount.String(),
			NetworkId:   uint32(claim.NetworkID),
			DestAddr:    claim.DestinationAddress.Hex(),
			BlockNum:    claim.BlockNumber,
			TxHash:      claim.TxHash.String(),
			RollupIndex: claim.RollupIndex,
			MainnetFlag: claim.MainnetFlag,
		})
	}

	return &pb.GetClaimsResponse{
		Claims:   pbClaims,
		TotalCnt: totalCount,
	}, nil
}

// GetProof returns the merkle proof for the given deposit.
// Bridge rest API endpoint
func (s *bridgeService) GetProof(ctx context.Context, req *pb.GetProofRequest) (*pb.GetProofResponse, error) {
	globalExitRoot, merkleProof, rollupMerkleProof, err := s.GetClaimProof(uint(req.DepositCnt), uint(req.NetId), nil)
	if err != nil {
		return nil, err
	}
	var (
		proof       []string
		rollupProof []string
	)
	if len(proof) != len(rollupProof) {
		return nil, fmt.Errorf("proofs have different lengths. MerkleProof: %d. RollupMerkleProof: %d", len(merkleProof), len(rollupMerkleProof))
	}
	for i := 0; i < len(merkleProof); i++ {
		proof = append(proof, "0x"+hex.EncodeToString(merkleProof[i][:]))
		rollupProof = append(rollupProof, "0x"+hex.EncodeToString(rollupMerkleProof[i][:]))
	}

	return &pb.GetProofResponse{
		Proof: &pb.Proof{
			RollupMerkleProof: rollupProof,
			MerkleProof:       proof,
			MainExitRoot:      globalExitRoot.ExitRoots[0].Hex(),
			RollupExitRoot:    globalExitRoot.ExitRoots[1].Hex(),
		},
	}, nil
}

func (s *bridgeService) GetSmtProof(ctx context.Context, req *pb.GetSmtProofRequest) (*pb.CommonProofResponse, error) {
	globalExitRoot, merkleProof, err := s.GetClaimProof(uint(req.Index), uint(req.FromChain), nil)
	if err != nil {
		return &pb.CommonProofResponse{
			Code: defaultErrorCode,
			Data: nil,
			Msg:  err.Error(),
		}, nil
	}
	var proof []string
	for i := 0; i < len(merkleProof); i++ {
		proof = append(proof, "0x"+hex.EncodeToString(merkleProof[i][:]))
	}

	return &pb.CommonProofResponse{
		Code: defaultSuccessCode,
		Data: &pb.ProofDetail{
			SmtProof:        proof,
			MainnetExitRoot: globalExitRoot.ExitRoots[0].Hex(),
			RollupExitRoot:  globalExitRoot.ExitRoots[1].Hex(),
		},
	}, nil
}

// GetBridge returns the bridge  with status whether it is able to send a claim transaction or not.
// Bridge rest API endpoint
func (s *bridgeService) GetBridge(ctx context.Context, req *pb.GetBridgeRequest) (*pb.GetBridgeResponse, error) {
	deposit, err := s.storage.GetDeposit(ctx, uint(req.DepositCnt), uint(req.NetId), nil)
	if err != nil {
		log.Errorf("get deposit info failed for depositCnt: %v, net: %v, error: %v", req.DepositCnt, req.NetId, err)
		return nil, gerror.ErrInternalErrorForRpcCall
	}

	claimTxHash, err := s.GetDepositStatus(ctx, uint(req.DepositCnt), deposit.DestinationNetwork)
	if err != nil {
		return nil, err
	}

	return &pb.GetBridgeResponse{
		Deposit: &pb.Deposit{
			LeafType:      uint32(deposit.LeafType),
			OrigNet:       uint32(deposit.OriginalNetwork),
			OrigAddr:      deposit.OriginalAddress.Hex(),
			Amount:        deposit.Amount.String(),
			DestNet:       uint32(deposit.DestinationNetwork),
			DestAddr:      deposit.DestinationAddress.Hex(),
			BlockNum:      deposit.BlockNumber,
			DepositCnt:    uint64(deposit.DepositCount),
			NetworkId:     uint32(deposit.NetworkID),
			TxHash:        deposit.TxHash.String(),
			ClaimTxHash:   claimTxHash,
			Metadata:      "0x" + hex.EncodeToString(deposit.Metadata),
			ReadyForClaim: deposit.ReadyForClaim,
		},
	}, nil
}

// GetTokenWrapped returns the token wrapped created for a specific network
// Bridge rest API endpoint
func (s *bridgeService) GetTokenWrapped(ctx context.Context, req *pb.GetTokenWrappedRequest) (*pb.GetTokenWrappedResponse, error) {
	tokenWrapped, err := s.storage.GetTokenWrapped(ctx, uint(req.OrigNet), common.HexToAddress(req.OrigTokenAddr), nil)
	if err != nil {
		log.Errorf("get token wrap info failed, origNet: %v, origTokenAddr: %v, error: %v", req.OrigNet, req.OrigTokenAddr, err)
		return nil, gerror.ErrInternalErrorForRpcCall
	}
	return &pb.GetTokenWrappedResponse{
		Tokenwrapped: &pb.TokenWrapped{
			OrigNet:           uint32(tokenWrapped.OriginalNetwork),
			OriginalTokenAddr: tokenWrapped.OriginalTokenAddress.Hex(),
			WrappedTokenAddr:  tokenWrapped.WrappedTokenAddress.Hex(),
			NetworkId:         uint32(tokenWrapped.NetworkID),
			Name:              tokenWrapped.Name,
			Symbol:            tokenWrapped.Symbol,
			Decimals:          uint32(tokenWrapped.Decimals),
		},
	}, nil
}

// GetCoinPrice returns the price for each coin symbol in the request
// Bridge rest API endpoint
func (s *bridgeService) GetCoinPrice(ctx context.Context, req *pb.GetCoinPriceRequest) (*pb.CommonCoinPricesResponse, error) {
	priceList, err := s.redisStorage.GetCoinPrice(ctx, req.SymbolInfos)
	if err != nil {
		log.Errorf("get coin price from redis failed for symbol: %v, error: %v", req.SymbolInfos, err)
		return &pb.CommonCoinPricesResponse{
			Code: defaultErrorCode,
			Data: nil,
			Msg:  gerror.ErrInternalErrorForRpcCall.Error(),
		}, nil
	}
	return &pb.CommonCoinPricesResponse{
		Code: defaultSuccessCode,
		Data: priceList,
	}, nil
}

// GetMainCoins returns the info of the main coins in a network
// Bridge rest API endpoint
func (s *bridgeService) GetMainCoins(ctx context.Context, req *pb.GetMainCoinsRequest) (*pb.CommonCoinsResponse, error) {
	coins, err := s.mainCoinsCache.GetMainCoinsByNetwork(ctx, req.NetworkId)
	if err != nil {
		log.Errorf("get main coins from cache failed for net: %v, error: %v", req.NetworkId, err)
		return &pb.CommonCoinsResponse{
			Code: defaultErrorCode,
			Data: nil,
			Msg:  gerror.ErrInternalErrorForRpcCall.Error(),
		}, nil
	}
	return &pb.CommonCoinsResponse{
		Code: defaultSuccessCode,
		Data: coins,
	}, nil
}

// GetPendingTransactions returns the pending transactions of an account
// Bridge rest API endpoint
func (s *bridgeService) GetPendingTransactions(ctx context.Context, req *pb.GetPendingTransactionsRequest) (*pb.CommonTransactionsResponse, error) {
	limit := req.Limit
	if limit == 0 {
		limit = s.defaultPageLimit.Get()
	}
	if limit > s.maxPageLimit.Get() {
		limit = s.maxPageLimit.Get()
	}

	deposits, err := s.storage.GetPendingTransactions(ctx, req.DestAddr, uint(limit+1), uint(req.Offset), uint(utils.LeafTypeAsset), nil)
	if err != nil {
		log.Errorf("get pending tx failed for address: %v, limit: %v, offset: %v, error: %v", req.DestAddr, limit, req.Offset, err)
		return &pb.CommonTransactionsResponse{
			Code: defaultErrorCode,
			Data: nil,
			Msg:  gerror.ErrInternalErrorForRpcCall.Error(),
		}, nil
	}

	hasNext := len(deposits) > int(limit)
	if hasNext {
		deposits = deposits[:limit]
	}

	l1BlockNum, _ := s.redisStorage.GetL1BlockNum(ctx)
	l2CommitBlockNum, _ := s.redisStorage.GetCommitMaxBlockNum(ctx)
	l2AvgCommitDuration := pushtask.GetAvgCommitDuration(ctx, s.redisStorage)
	l2AvgVerifyDuration := pushtask.GetAvgVerifyDuration(ctx, s.redisStorage)
	currTime := time.Now()

	var pbTransactions []*pb.Transaction
	for _, deposit := range deposits {
		transaction := utils.EthermanDepositToPbTransaction(deposit)
		transaction.EstimateTime = s.estTimeCalculator.Get(deposit.NetworkID)
		transaction.Status = uint32(pb.TransactionStatus_TX_CREATED)
		if deposit.ReadyForClaim {
			transaction.Status = uint32(pb.TransactionStatus_TX_PENDING_USER_CLAIM)
			// For L1->L2, if backend is trying to auto-claim, set the status to 0 to block the user from manual-claim
			// When the auto-claim failed, set status to 1 to let the user claim manually through front-end
			if deposit.NetworkID == 0 {
				mTx, err := s.storage.GetClaimTxById(ctx, deposit.DepositCount, nil)
				if err == nil && mTx.Status != ctmtypes.MonitoredTxStatusFailed {
					transaction.Status = uint32(pb.TransactionStatus_TX_PENDING_AUTO_CLAIM)
				}
			}
		} else {
			// For L1->L2, when ready_for_claim is false, but there have been more than 64 block confirmations,
			// should also display the status as "L2 executing" (pending auto claim)
			if deposit.NetworkID == 0 {
				if l1BlockNum-deposit.BlockNumber >= utils.L1TargetBlockConfirmations.Get() {
					transaction.Status = uint32(pb.TransactionStatus_TX_PENDING_AUTO_CLAIM)
				}
			} else {
				if l2CommitBlockNum >= deposit.BlockNumber {
					transaction.Status = uint32(pb.TransactionStatus_TX_PENDING_VERIFICATION)
				}
				s.setDurationForL2Deposit(ctx, l2AvgCommitDuration, l2AvgVerifyDuration, currTime, transaction, deposit.Time)
			}
		}
		pbTransactions = append(pbTransactions, transaction)
	}
	return &pb.CommonTransactionsResponse{
		Code: defaultSuccessCode,
		Data: &pb.TransactionDetail{HasNext: hasNext, Transactions: pbTransactions},
	}, nil
}

func (s *bridgeService) setDurationForL2Deposit(ctx context.Context, l2AvgCommitDuration uint64, l2AvgVerifyDuration uint64, currTime time.Time,
	tx *pb.Transaction, depositCreateTime time.Time) {
	var duration int
	if tx.Status == uint32(pb.TransactionStatus_TX_CREATED) {
		duration = pushtask.GetLeftCommitTime(depositCreateTime, l2AvgCommitDuration, currTime)
	} else {
		duration = pushtask.GetLeftVerifyTime(ctx, s.redisStorage, tx.BlockNumber, depositCreateTime, l2AvgCommitDuration, l2AvgVerifyDuration, currTime)
	}
	if duration <= 0 {
		log.Debugf("count EstimateTime for L2 -> L1 over range, so use min default duration: %v", defaultMinDuration)
		tx.EstimateTime = uint32(defaultMinDuration)
		return
	}
	tx.EstimateTime = uint32(duration)
}

// GetAllTransactions returns all the transactions of an account, similar to GetBridges
// Bridge rest API endpoint
func (s *bridgeService) GetAllTransactions(ctx context.Context, req *pb.GetAllTransactionsRequest) (*pb.CommonTransactionsResponse, error) {
	limit := req.Limit
	if limit == 0 {
		limit = s.defaultPageLimit.Get()
	}
	if limit > s.maxPageLimit.Get() {
		limit = s.maxPageLimit.Get()
	}

	deposits, err := s.storage.GetDepositsWithLeafType(ctx, req.DestAddr, uint(limit+1), uint(req.Offset), uint(utils.LeafTypeAsset), nil)
	if err != nil {
		log.Errorf("get deposits from db failed for address: %v, limit: %v, offset: %v, error: %v", req.DestAddr, limit, req.Offset, err)
		return &pb.CommonTransactionsResponse{
			Code: defaultErrorCode,
			Data: nil,
			Msg:  gerror.ErrInternalErrorForRpcCall.Error(),
		}, nil
	}

	hasNext := len(deposits) > int(limit)
	if hasNext {
		deposits = deposits[0:limit]
	}

	l1BlockNum, _ := s.redisStorage.GetL1BlockNum(ctx)
	l2CommitBlockNum, _ := s.redisStorage.GetCommitMaxBlockNum(ctx)
	l2AvgCommitDuration := pushtask.GetAvgCommitDuration(ctx, s.redisStorage)
	l2AvgVerifyDuration := pushtask.GetAvgVerifyDuration(ctx, s.redisStorage)
	currTime := time.Now()

	var pbTransactions []*pb.Transaction
	for _, deposit := range deposits {
		transaction := utils.EthermanDepositToPbTransaction(deposit)
		transaction.EstimateTime = s.estTimeCalculator.Get(deposit.NetworkID)
		transaction.Status = uint32(pb.TransactionStatus_TX_CREATED) // Not ready for claim
		if deposit.ReadyForClaim {
			// Check whether it has been claimed or not
			claim, err := s.storage.GetClaim(ctx, deposit.DepositCount, deposit.DestinationNetwork, nil)
			transaction.Status = uint32(pb.TransactionStatus_TX_PENDING_USER_CLAIM) // Ready but not claimed
			if err != nil {
				if !errors.Is(err, gerror.ErrStorageNotFound) {
					return &pb.CommonTransactionsResponse{
						Code: defaultErrorCode,
						Data: nil,
						Msg:  errors.Wrap(err, "load claim error").Error(),
					}, nil
				}
				// For L1->L2, if backend is trying to auto-claim, set the status to 0 to block the user from manual-claim
				// When the auto-claim failed, set status to 1 to let the user claim manually through front-end
				if deposit.NetworkID == 0 {
					mTx, err := s.storage.GetClaimTxById(ctx, deposit.DepositCount, nil)
					if err == nil && mTx.Status != ctmtypes.MonitoredTxStatusFailed {
						transaction.Status = uint32(pb.TransactionStatus_TX_PENDING_AUTO_CLAIM)
					}
				}
			} else {
				transaction.Status = uint32(pb.TransactionStatus_TX_CLAIMED) // Claimed
				transaction.ClaimTxHash = claim.TxHash.String()
				transaction.ClaimTime = uint64(claim.Time.UnixMilli())
			}
		} else {
			// For L1->L2, when ready_for_claim is false, but there have been more than 64 block confirmations,
			// should also display the status as "L2 executing" (pending auto claim)
			if deposit.NetworkID == 0 {
				if l1BlockNum-deposit.BlockNumber >= utils.L1TargetBlockConfirmations.Get() {
					transaction.Status = uint32(pb.TransactionStatus_TX_PENDING_AUTO_CLAIM)
				}
			} else {
				if l2CommitBlockNum >= deposit.BlockNumber {
					transaction.Status = uint32(pb.TransactionStatus_TX_PENDING_VERIFICATION)
				}
				s.setDurationForL2Deposit(ctx, l2AvgCommitDuration, l2AvgVerifyDuration, currTime, transaction, deposit.Time)
			}
		}
		pbTransactions = append(pbTransactions, transaction)
	}

	return &pb.CommonTransactionsResponse{
		Code: defaultSuccessCode,
		Data: &pb.TransactionDetail{HasNext: hasNext, Transactions: pbTransactions},
	}, nil
}

// GetNotReadyTransactions returns all deposit transactions with ready_for_claim = false
func (s *bridgeService) GetNotReadyTransactions(ctx context.Context, req *pb.GetNotReadyTransactionsRequest) (*pb.CommonTransactionsResponse, error) {
	limit := req.Limit
	if limit == 0 {
		limit = s.defaultPageLimit.Get()
	}
	if limit > s.maxPageLimit.Get() {
		limit = s.maxPageLimit.Get()
	}

	deposits, err := s.storage.GetNotReadyTransactions(ctx, uint(limit+1), uint(req.Offset), nil)
	if err != nil {
		return &pb.CommonTransactionsResponse{
			Code: defaultErrorCode,
			Data: nil,
			Msg:  err.Error(),
		}, nil
	}

	hasNext := len(deposits) > int(limit)
	if hasNext {
		deposits = deposits[0:limit]
	}

	var pbTransactions []*pb.Transaction
	for _, deposit := range deposits {
		transaction := utils.EthermanDepositToPbTransaction(deposit)
		transaction.EstimateTime = s.estTimeCalculator.Get(deposit.NetworkID)
		transaction.Status = uint32(pb.TransactionStatus_TX_CREATED)
		pbTransactions = append(pbTransactions, transaction)
	}

	return &pb.CommonTransactionsResponse{
		Code: defaultSuccessCode,
		Data: &pb.TransactionDetail{HasNext: hasNext, Transactions: pbTransactions},
	}, nil
}

// GetMonitoredTxsByStatus returns list of monitored transactions, filtered by status
func (s *bridgeService) GetMonitoredTxsByStatus(ctx context.Context, req *pb.GetMonitoredTxsByStatusRequest) (*pb.CommonMonitoredTxsResponse, error) {
	limit := req.Limit
	if limit == 0 {
		limit = s.defaultPageLimit.Get()
	}
	if limit > s.maxPageLimit.Get() {
		limit = s.maxPageLimit.Get()
	}

	mTxs, err := s.storage.GetClaimTxsByStatusWithLimit(ctx, []ctmtypes.MonitoredTxStatus{ctmtypes.MonitoredTxStatus(req.Status)}, uint(limit+1), uint(req.Offset), nil)
	if err != nil {
		return &pb.CommonMonitoredTxsResponse{
			Code: defaultErrorCode,
			Data: nil,
			Msg:  err.Error(),
		}, nil
	}

	hasNext := len(mTxs) > int(limit)
	if hasNext {
		mTxs = mTxs[0:limit]
	}

	var pbTransactions []*pb.MonitoredTx
	for _, mTx := range mTxs {
		transaction := &pb.MonitoredTx{
			Id:        uint64(mTx.DepositID),
			From:      "0x" + mTx.From.String(),
			To:        "0x" + mTx.To.String(),
			Nonce:     mTx.Nonce,
			Value:     mTx.Value.String(),
			Data:      "0x" + hex.EncodeToString(mTx.Data),
			Gas:       mTx.Gas,
			GasPrice:  mTx.GasPrice.String(),
			Status:    string(mTx.Status),
			CreatedAt: uint64(mTx.CreatedAt.UnixMilli()),
			UpdatedAt: uint64(mTx.UpdatedAt.UnixMilli()),
		}
		for h := range mTx.History {
			transaction.History = append(transaction.History, h.String())
		}
		pbTransactions = append(pbTransactions, transaction)
	}

	return &pb.CommonMonitoredTxsResponse{
		Code: defaultSuccessCode,
		Data: &pb.MonitoredTxsDetail{HasNext: hasNext, Transactions: pbTransactions},
	}, nil
}

// GetEstimateTime returns the estimated deposit waiting time for L1 and L2
func (s *bridgeService) GetEstimateTime(ctx context.Context, req *pb.GetEstimateTimeRequest) (*pb.CommonEstimateTimeResponse, error) {
	return &pb.CommonEstimateTimeResponse{
		Code: defaultSuccessCode,
		Data: []uint32{s.estTimeCalculator.Get(0), s.estTimeCalculator.Get(1)},
	}, nil
}

// ManualClaim manually sends a claim transaction for a specific deposit
func (s *bridgeService) ManualClaim(ctx context.Context, req *pb.ManualClaimRequest) (*pb.CommonManualClaimResponse, error) {
	// Only allow L1->L2
	if req.FromChain != 0 {
		return &pb.CommonManualClaimResponse{
			Code: defaultErrorCode,
			Msg:  "only allow L1->L2 claim",
		}, nil
	}

	// Query the deposit info from storage
	deposit, err := s.storage.GetDepositByHash(ctx, req.DestAddr, uint(req.FromChain), req.DepositTxHash, nil)
	if err != nil {
		log.Errorf("Failed to get deposit: %v", err)
		return &pb.CommonManualClaimResponse{
			Code: defaultErrorCode,
			Msg:  "failed to get deposit info",
		}, nil
	}

	// Only allow to claim ready transactions
	if !deposit.ReadyForClaim {
		return &pb.CommonManualClaimResponse{
			Code: defaultErrorCode,
			Msg:  "transaction is not ready for claim",
		}, nil
	}

	// Check whether the deposit has already been claimed
	_, err = s.storage.GetClaim(ctx, deposit.DepositCount, deposit.DestinationNetwork, nil)
	if err == nil {
		return &pb.CommonManualClaimResponse{
			Code: defaultErrorCode,
			Msg:  "transaction has already been claimed",
		}, nil
	}
	if !errors.Is(err, gerror.ErrStorageNotFound) {
		return &pb.CommonManualClaimResponse{
			Code: defaultErrorCode,
		}, nil
	}

	destNet := deposit.DestinationNetwork
	client, ok := s.nodeClients[destNet]
	if !ok || client == nil {
		log.Errorf("node client for networkID %v not found", destNet)
		return &pb.CommonManualClaimResponse{
			Code: defaultErrorCode,
		}, nil
	}
	// Get the claim proof
	ger, proves, err := s.GetClaimProof(deposit.DepositCount, deposit.NetworkID, nil)
	if err != nil {
		log.Errorf("failed to get claim proof for deposit %v networkID %v: %v", deposit.DepositCount, deposit.NetworkID, err)
	}
	var mtProves [mtHeight][bridgectrl.KeyLen]byte
	for i := 0; i < mtHeight; i++ {
		mtProves[i] = proves[i]
	}
	// Send claim transaction to the node
	tx, err := client.SendClaim(ctx, deposit, mtProves, ger, s.auths[destNet])
	if err != nil {
		log.Errorf("failed to send claim transaction: %v", err)
		return &pb.CommonManualClaimResponse{
			Code: defaultErrorCode,
			Msg:  "failed to send claim transaction",
		}, nil
	}

	return &pb.CommonManualClaimResponse{
		Code: defaultSuccessCode,
		Data: &pb.ManualClaimResponse{
			ClaimTxHash: tx.Hash().String(),
		},
	}, nil
}

// GetReadyPendingTransactions returns all transactions from a network which are ready_for_claim but not claimed
func (s *bridgeService) GetReadyPendingTransactions(ctx context.Context, req *pb.GetReadyPendingTransactionsRequest) (*pb.CommonTransactionsResponse, error) {
	limit := req.Limit
	if limit == 0 {
		limit = s.defaultPageLimit.Get()
	}
	if limit > s.maxPageLimit.Get() {
		limit = s.maxPageLimit.Get()
	}

	deposits, err := s.storage.GetReadyPendingTransactions(ctx, uint(req.NetworkId), uint(limit+1), uint(req.Offset), nil)
	if err != nil {
		return &pb.CommonTransactionsResponse{
			Code: defaultErrorCode,
			Data: nil,
		}, nil
	}

	hasNext := len(deposits) > int(limit)
	if hasNext {
		deposits = deposits[:limit]
	}

	var pbTransactions []*pb.Transaction
	for _, deposit := range deposits {
		transaction := utils.EthermanDepositToPbTransaction(deposit)
		transaction.EstimateTime = s.estTimeCalculator.Get(deposit.NetworkID)
		transaction.Status = uint32(pb.TransactionStatus_TX_PENDING_USER_CLAIM)
		pbTransactions = append(pbTransactions, transaction)
	}

	return &pb.CommonTransactionsResponse{
		Code: defaultSuccessCode,
		Data: &pb.TransactionDetail{HasNext: hasNext, Transactions: pbTransactions},
	}, nil
}

func (s *bridgeService) GetFakePushMessages(ctx context.Context, req *pb.GetFakePushMessagesRequest) (*pb.GetFakePushMessagesResponse, error) {
	if s.messagePushProducer == nil {
		return &pb.GetFakePushMessagesResponse{
			Code: defaultErrorCode,
			Msg:  "producer is nil",
		}, nil
	}

	return &pb.GetFakePushMessagesResponse{
		Code: defaultSuccessCode,
		Data: s.messagePushProducer.GetFakeMessages(req.Topic),
	}, nil
}<|MERGE_RESOLUTION|>--- conflicted
+++ resolved
@@ -19,10 +19,7 @@
 	"github.com/0xPolygonHermez/zkevm-bridge-service/utils"
 	"github.com/0xPolygonHermez/zkevm-bridge-service/utils/gerror"
 	"github.com/0xPolygonHermez/zkevm-node/log"
-<<<<<<< HEAD
 	"github.com/ethereum/go-ethereum/accounts/abi/bind"
-=======
->>>>>>> 1c2f0863
 	"github.com/ethereum/go-ethereum/common"
 	lru "github.com/hashicorp/golang-lru/v2"
 	"github.com/jackc/pgx/v4"
@@ -37,7 +34,7 @@
 )
 
 type bridgeService struct {
-<<<<<<< HEAD
+	rollupID            uint
 	storage             BridgeServiceStorage
 	redisStorage        redisstorage.RedisStorage
 	mainCoinsCache      localcache.MainCoinsCache
@@ -51,26 +48,12 @@
 	cache               *lru.Cache[string, [][]byte]
 	estTimeCalculator   estimatetime.Calculator
 	messagePushProducer messagepush.KafkaProducer
-=======
-	rollupID         uint
-	storage          bridgeServiceStorage
-	networkIDs       map[uint]uint8
-	height           uint8
-	defaultPageLimit uint32
-	maxPageLimit     uint32
-	version          string
-	cache            *lru.Cache[string, [][]byte]
->>>>>>> 1c2f0863
 	pb.UnimplementedBridgeServiceServer
 }
 
 // NewBridgeService creates new bridge service.
-<<<<<<< HEAD
 func NewBridgeService(cfg Config, height uint8, networks []uint, l2Clients []*utils.Client, l2Auths []*bind.TransactOpts,
-	storage interface{}, redisStorage redisstorage.RedisStorage, mainCoinsCache localcache.MainCoinsCache, estTimeCalc estimatetime.Calculator) *bridgeService {
-=======
-func NewBridgeService(cfg Config, height uint8, networks []uint, storage interface{}, rollupID uint) *bridgeService {
->>>>>>> 1c2f0863
+	storage interface{}, redisStorage redisstorage.RedisStorage, mainCoinsCache localcache.MainCoinsCache, estTimeCalc estimatetime.Calculator, rollupID uint) *bridgeService {
 	var networkIDs = make(map[uint]uint8)
 	var nodeClients = make(map[uint]*utils.Client, len(networks))
 	var authMap = make(map[uint]*bind.TransactOpts, len(networks))
@@ -86,7 +69,7 @@
 		panic(err)
 	}
 	return &bridgeService{
-<<<<<<< HEAD
+		rollupID:          rollupID,
 		storage:           storage.(BridgeServiceStorage),
 		redisStorage:      redisStorage,
 		mainCoinsCache:    mainCoinsCache,
@@ -99,16 +82,6 @@
 		maxPageLimit:      apolloconfig.NewIntEntry("BridgeServer.MaxPageLimit", cfg.MaxPageLimit),
 		version:           cfg.BridgeVersion,
 		cache:             cache,
-=======
-		rollupID:         rollupID,
-		storage:          storage.(bridgeServiceStorage),
-		height:           height,
-		networkIDs:       networkIDs,
-		defaultPageLimit: cfg.DefaultPageLimit,
-		maxPageLimit:     cfg.MaxPageLimit,
-		version:          cfg.BridgeVersion,
-		cache:            cache,
->>>>>>> 1c2f0863
 	}
 }
 
@@ -224,12 +197,8 @@
 	if dbTx == nil { // if the call comes from the rest API
 		deposit, err := s.storage.GetDeposit(ctx, depositCnt, networkID, nil)
 		if err != nil {
-<<<<<<< HEAD
 			log.Errorf("failed to get deposit from db for GetClaimProof, depositCnt: %v, networkID: %v, error: %v", depositCnt, networkID, err)
-			return nil, nil, gerror.ErrInternalErrorForRpcCall
-=======
-			return nil, nil, nil, err
->>>>>>> 1c2f0863
+			return nil, nil, nil, gerror.ErrInternalErrorForRpcCall
 		}
 
 		if !deposit.ReadyForClaim {
@@ -244,12 +213,8 @@
 
 	globalExitRoot, err := s.storage.GetLatestExitRoot(ctx, tID != 0, dbTx)
 	if err != nil {
-<<<<<<< HEAD
 		log.Errorf("get latest exit root failed fot network: %v, error: %v", networkID, err)
-		return nil, nil, gerror.ErrInternalErrorForRpcCall
-=======
-		return nil, nil, nil, err
->>>>>>> 1c2f0863
+		return nil, nil, nil, gerror.ErrInternalErrorForRpcCall
 	}
 
 	var (
@@ -441,7 +406,7 @@
 }
 
 func (s *bridgeService) GetSmtProof(ctx context.Context, req *pb.GetSmtProofRequest) (*pb.CommonProofResponse, error) {
-	globalExitRoot, merkleProof, err := s.GetClaimProof(uint(req.Index), uint(req.FromChain), nil)
+	globalExitRoot, merkleProof, rollupMerkleProof, err := s.GetClaimProof(uint(req.Index), uint(req.FromChain), nil)
 	if err != nil {
 		return &pb.CommonProofResponse{
 			Code: defaultErrorCode,
@@ -449,17 +414,22 @@
 			Msg:  err.Error(),
 		}, nil
 	}
-	var proof []string
+	var (
+		proof       []string
+		rollupProof []string
+	)
 	for i := 0; i < len(merkleProof); i++ {
 		proof = append(proof, "0x"+hex.EncodeToString(merkleProof[i][:]))
+		rollupProof = append(rollupProof, "0x"+hex.EncodeToString(rollupMerkleProof[i][:]))
 	}
 
 	return &pb.CommonProofResponse{
 		Code: defaultSuccessCode,
 		Data: &pb.ProofDetail{
-			SmtProof:        proof,
-			MainnetExitRoot: globalExitRoot.ExitRoots[0].Hex(),
-			RollupExitRoot:  globalExitRoot.ExitRoots[1].Hex(),
+			SmtProof:          proof,
+			RollupMerkleProof: rollupProof,
+			MainnetExitRoot:   globalExitRoot.ExitRoots[0].Hex(),
+			RollupExitRoot:    globalExitRoot.ExitRoots[1].Hex(),
 		},
 	}, nil
 }
@@ -872,16 +842,20 @@
 		}, nil
 	}
 	// Get the claim proof
-	ger, proves, err := s.GetClaimProof(deposit.DepositCount, deposit.NetworkID, nil)
+	ger, proves, rollupProves, err := s.GetClaimProof(deposit.DepositCount, deposit.NetworkID, nil)
 	if err != nil {
 		log.Errorf("failed to get claim proof for deposit %v networkID %v: %v", deposit.DepositCount, deposit.NetworkID, err)
 	}
-	var mtProves [mtHeight][bridgectrl.KeyLen]byte
+	var (
+		mtProves       [mtHeight][bridgectrl.KeyLen]byte
+		rollupMtProves [mtHeight][bridgectrl.KeyLen]byte
+	)
 	for i := 0; i < mtHeight; i++ {
 		mtProves[i] = proves[i]
+		rollupMtProves[i] = rollupProves[i]
 	}
 	// Send claim transaction to the node
-	tx, err := client.SendClaim(ctx, deposit, mtProves, ger, s.auths[destNet])
+	tx, err := client.SendClaim(ctx, deposit, mtProves, rollupMtProves, ger, s.auths[destNet])
 	if err != nil {
 		log.Errorf("failed to send claim transaction: %v", err)
 		return &pb.CommonManualClaimResponse{
